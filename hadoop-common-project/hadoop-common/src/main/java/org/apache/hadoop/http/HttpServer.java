/**
 * Licensed to the Apache Software Foundation (ASF) under one
 * or more contributor license agreements.  See the NOTICE file
 * distributed with this work for additional information
 * regarding copyright ownership.  The ASF licenses this file
 * to you under the Apache License, Version 2.0 (the
 * "License"); you may not use this file except in compliance
 * with the License.  You may obtain a copy of the License at
 *
 *     http://www.apache.org/licenses/LICENSE-2.0
 *
 * Unless required by applicable law or agreed to in writing, software
 * distributed under the License is distributed on an "AS IS" BASIS,
 * WITHOUT WARRANTIES OR CONDITIONS OF ANY KIND, either express or implied.
 * See the License for the specific language governing permissions and
 * limitations under the License.
 */
package org.apache.hadoop.http;

import java.io.FileNotFoundException;
import java.io.IOException;
import java.io.PrintWriter;
import java.io.InterruptedIOException;
import java.net.BindException;
import java.net.InetSocketAddress;
import java.net.URL;
import java.security.GeneralSecurityException;
import java.util.ArrayList;
import java.util.Collections;
import java.util.Enumeration;
import java.util.HashMap;
import java.util.List;
import java.util.Map;

import javax.net.ssl.SSLServerSocketFactory;
import javax.servlet.Filter;
import javax.servlet.FilterChain;
import javax.servlet.FilterConfig;
import javax.servlet.ServletContext;
import javax.servlet.ServletException;
import javax.servlet.ServletRequest;
import javax.servlet.ServletResponse;
import javax.servlet.http.HttpServlet;
import javax.servlet.http.HttpServletRequest;
import javax.servlet.http.HttpServletRequestWrapper;
import javax.servlet.http.HttpServletResponse;

import org.apache.commons.logging.Log;
import org.apache.commons.logging.LogFactory;
import org.apache.hadoop.classification.InterfaceAudience;
import org.apache.hadoop.classification.InterfaceStability;
import org.apache.hadoop.conf.ConfServlet;
import org.apache.hadoop.conf.Configuration;
import org.apache.hadoop.fs.CommonConfigurationKeys;
import org.apache.hadoop.jmx.JMXJsonServlet;
import org.apache.hadoop.log.LogLevel;
import org.apache.hadoop.metrics.MetricsServlet;
import org.apache.hadoop.security.SecurityUtil;
import org.apache.hadoop.security.UserGroupInformation;
import org.apache.hadoop.security.authentication.server.AuthenticationFilter;
import org.apache.hadoop.security.authorize.AccessControlList;
import org.apache.hadoop.security.ssl.SSLFactory;
import org.apache.hadoop.util.ReflectionUtils;
import org.apache.hadoop.util.Shell;
import org.mortbay.io.Buffer;
import org.mortbay.jetty.Connector;
import org.mortbay.jetty.Handler;
import org.mortbay.jetty.MimeTypes;
import org.mortbay.jetty.Server;
import org.mortbay.jetty.handler.ContextHandler;
import org.mortbay.jetty.handler.ContextHandlerCollection;
import org.mortbay.jetty.nio.SelectChannelConnector;
import org.mortbay.jetty.security.SslSocketConnector;
import org.mortbay.jetty.servlet.Context;
import org.mortbay.jetty.servlet.DefaultServlet;
import org.mortbay.jetty.servlet.FilterHolder;
import org.mortbay.jetty.servlet.FilterMapping;
import org.mortbay.jetty.servlet.ServletHandler;
import org.mortbay.jetty.servlet.ServletHolder;
import org.mortbay.jetty.webapp.WebAppContext;
import org.mortbay.thread.QueuedThreadPool;
import org.mortbay.util.MultiException;

import com.sun.jersey.spi.container.servlet.ServletContainer;

/**
 * Create a Jetty embedded server to answer http requests. The primary goal
 * is to serve up status information for the server.
 * There are three contexts:
 *   "/logs/" -> points to the log directory
 *   "/static/" -> points to common static files (src/webapps/static)
 *   "/" -> the jsp server code from (src/webapps/<name>)
 */
@InterfaceAudience.LimitedPrivate({"HDFS", "MapReduce", "HBase"})
@InterfaceStability.Evolving
public class HttpServer implements FilterContainer {
  public static final Log LOG = LogFactory.getLog(HttpServer.class);

  static final String FILTER_INITIALIZER_PROPERTY
      = "hadoop.http.filter.initializers";
  static final String HTTP_MAX_THREADS = "hadoop.http.max.threads";

  // The ServletContext attribute where the daemon Configuration
  // gets stored.
  public static final String CONF_CONTEXT_ATTRIBUTE = "hadoop.conf";
  public static final String ADMINS_ACL = "admins.acl";
  public static final String SPNEGO_FILTER = "SpnegoFilter";
  public static final String NO_CACHE_FILTER = "NoCacheFilter";

  public static final String BIND_ADDRESS = "bind.address";

  private AccessControlList adminsAcl;

  private SSLFactory sslFactory;
  protected final Server webServer;
  protected final Connector listener;
  protected final WebAppContext webAppContext;
  protected final boolean findPort;
  protected final Map<Context, Boolean> defaultContexts =
      new HashMap<Context, Boolean>();
  protected final List<String> filterNames = new ArrayList<String>();
  private static final int MAX_RETRIES = 10;
  static final String STATE_DESCRIPTION_ALIVE = " - alive";
  static final String STATE_DESCRIPTION_NOT_LIVE = " - not live";

  private final boolean listenerStartedExternally;
  
  /** Same as this(name, bindAddress, port, findPort, null); */
  public HttpServer(String name, String bindAddress, int port, boolean findPort
      ) throws IOException {
    this(name, bindAddress, port, findPort, new Configuration());
  }

  public HttpServer(String name, String bindAddress, int port,
      boolean findPort, Configuration conf, Connector connector) throws IOException {
    this(name, bindAddress, port, findPort, conf, null, connector, null);
  }

  /**
   * Create a status server on the given port. Allows you to specify the
   * path specifications that this server will be serving so that they will be
   * added to the filters properly.  
   * 
   * @param name The name of the server
   * @param bindAddress The address for this server
   * @param port The port to use on the server
   * @param findPort whether the server should start at the given port and 
   *        increment by 1 until it finds a free port.
   * @param conf Configuration 
   * @param pathSpecs Path specifications that this httpserver will be serving. 
   *        These will be added to any filters.
   */
  public HttpServer(String name, String bindAddress, int port,
      boolean findPort, Configuration conf, String[] pathSpecs) throws IOException {
    this(name, bindAddress, port, findPort, conf, null, null, pathSpecs);
  }
  
  /**
   * Create a status server on the given port.
   * The jsp scripts are taken from src/webapps/<name>.
   * @param name The name of the server
   * @param port The port to use on the server
   * @param findPort whether the server should start at the given port and 
   *        increment by 1 until it finds a free port.
   * @param conf Configuration 
   */
  public HttpServer(String name, String bindAddress, int port,
      boolean findPort, Configuration conf) throws IOException {
    this(name, bindAddress, port, findPort, conf, null, null, null);
  }

  public HttpServer(String name, String bindAddress, int port,
      boolean findPort, Configuration conf, AccessControlList adminsAcl) 
      throws IOException {
    this(name, bindAddress, port, findPort, conf, adminsAcl, null, null);
  }

  /**
   * Create a status server on the given port.
   * The jsp scripts are taken from src/webapps/<name>.
   * @param name The name of the server
   * @param bindAddress The address for this server
   * @param port The port to use on the server
   * @param findPort whether the server should start at the given port and 
   *        increment by 1 until it finds a free port.
   * @param conf Configuration 
   * @param adminsAcl {@link AccessControlList} of the admins
   */
  public HttpServer(String name, String bindAddress, int port,
      boolean findPort, Configuration conf, AccessControlList adminsAcl, 
      Connector connector) throws IOException {
    this(name, bindAddress, port, findPort, conf, adminsAcl, connector, null);
  }

  /**
   * Create a status server on the given port.
   * The jsp scripts are taken from src/webapps/<name>.
   * @param name The name of the server
   * @param bindAddress The address for this server
   * @param port The port to use on the server
   * @param findPort whether the server should start at the given port and 
   *        increment by 1 until it finds a free port.
   * @param conf Configuration 
   * @param adminsAcl {@link AccessControlList} of the admins
   * @param connector A jetty connection listener
   * @param pathSpecs Path specifications that this httpserver will be serving. 
   *        These will be added to any filters.
   */
  public HttpServer(String name, String bindAddress, int port,
      boolean findPort, Configuration conf, AccessControlList adminsAcl, 
      Connector connector, String[] pathSpecs) throws IOException {
    webServer = new Server();
    this.findPort = findPort;
    this.adminsAcl = adminsAcl;
    
    if(connector == null) {
      listenerStartedExternally = false;
      if (HttpConfig.isSecure()) {
        sslFactory = new SSLFactory(SSLFactory.Mode.SERVER, conf);
        try {
          sslFactory.init();
        } catch (GeneralSecurityException ex) {
          throw new IOException(ex);
        }
        SslSocketConnector sslListener = new SslSocketConnector() {
          @Override
          protected SSLServerSocketFactory createFactory() throws Exception {
            return sslFactory.createSSLServerSocketFactory();
          }
        };
        listener = sslListener;
      } else {
        listener = createBaseListener(conf);
      }
      listener.setHost(bindAddress);
      listener.setPort(port);
    } else {
      listenerStartedExternally = true;
      listener = connector;
    }
    
    webServer.addConnector(listener);

    int maxThreads = conf.getInt(HTTP_MAX_THREADS, -1);
    // If HTTP_MAX_THREADS is not configured, QueueThreadPool() will use the
    // default value (currently 250).
    QueuedThreadPool threadPool = maxThreads == -1 ?
        new QueuedThreadPool() : new QueuedThreadPool(maxThreads);
    threadPool.setDaemon(true);
    webServer.setThreadPool(threadPool);

    final String appDir = getWebAppsPath(name);
    ContextHandlerCollection contexts = new ContextHandlerCollection();
    webServer.setHandler(contexts);

    webAppContext = new WebAppContext();
    webAppContext.setDisplayName(name);
    webAppContext.setContextPath("/");
    webAppContext.setWar(appDir + "/" + name);
    webAppContext.getServletContext().setAttribute(CONF_CONTEXT_ATTRIBUTE, conf);
    webAppContext.getServletContext().setAttribute(ADMINS_ACL, adminsAcl);
    addNoCacheFilter(webAppContext);
    webServer.addHandler(webAppContext);

    addDefaultApps(contexts, appDir, conf);
        
    addGlobalFilter("safety", QuotingInputFilter.class.getName(), null);
    final FilterInitializer[] initializers = getFilterInitializers(conf); 
    if (initializers != null) {
      conf = new Configuration(conf);
      conf.set(BIND_ADDRESS, bindAddress);
      for(FilterInitializer c : initializers) {
        c.initFilter(this, conf);
      }
    }

    addDefaultServlets();

    if (pathSpecs != null) {
      for (String path : pathSpecs) {
        LOG.info("adding path spec: " + path);
        addFilterPathMapping(path, webAppContext);
      }
    }
  }

  @SuppressWarnings("unchecked")
  private void addNoCacheFilter(WebAppContext ctxt) {
    defineFilter(ctxt, NO_CACHE_FILTER,
      NoCacheFilter.class.getName(), Collections.EMPTY_MAP, new String[] { "/*"});
  }

  /**
   * Create a required listener for the Jetty instance listening on the port
   * provided. This wrapper and all subclasses must create at least one
   * listener.
   */
  public Connector createBaseListener(Configuration conf) throws IOException {
    return HttpServer.createDefaultChannelConnector();
  }
  
  @InterfaceAudience.Private
  public static Connector createDefaultChannelConnector() {
    SelectChannelConnector ret = new SelectChannelConnector();
    ret.setLowResourceMaxIdleTime(10000);
    ret.setAcceptQueueSize(128);
    ret.setResolveNames(false);
    ret.setUseDirectBuffers(false);
<<<<<<< HEAD
    if(Shell.WINDOWS) {
      // result of setting the SO_REUSEADDR flag is different on Windows
      // http://msdn.microsoft.com/en-us/library/ms740621(v=vs.85).aspx
      // without this 2 NN's can start on the same machine and listen on 
      // the same port with indeterminate routing of incoming requests to them
      ret.setReuseAddress(false);
    }
=======
    ret.setHeaderBufferSize(1024*64);
>>>>>>> 74ffc7a7
    return ret;
  }

  /** Get an array of FilterConfiguration specified in the conf */
  private static FilterInitializer[] getFilterInitializers(Configuration conf) {
    if (conf == null) {
      return null;
    }

    Class<?>[] classes = conf.getClasses(FILTER_INITIALIZER_PROPERTY);
    if (classes == null) {
      return null;
    }

    FilterInitializer[] initializers = new FilterInitializer[classes.length];
    for(int i = 0; i < classes.length; i++) {
      initializers[i] = (FilterInitializer)ReflectionUtils.newInstance(
          classes[i], conf);
    }
    return initializers;
  }

  /**
   * Add default apps.
   * @param appDir The application directory
   * @throws IOException
   */
  protected void addDefaultApps(ContextHandlerCollection parent,
      final String appDir, Configuration conf) throws IOException {
    // set up the context for "/logs/" if "hadoop.log.dir" property is defined. 
    String logDir = System.getProperty("hadoop.log.dir");
    if (logDir != null) {
      Context logContext = new Context(parent, "/logs");
      logContext.setResourceBase(logDir);
      logContext.addServlet(AdminAuthorizedServlet.class, "/*");
      if (conf.getBoolean(
          CommonConfigurationKeys.HADOOP_JETTY_LOGS_SERVE_ALIASES,
          CommonConfigurationKeys.DEFAULT_HADOOP_JETTY_LOGS_SERVE_ALIASES)) {
        logContext.getInitParams().put(
            "org.mortbay.jetty.servlet.Default.aliases", "true");
      }
      logContext.setDisplayName("logs");
      setContextAttributes(logContext, conf);
      addNoCacheFilter(webAppContext);
      defaultContexts.put(logContext, true);
    }
    // set up the context for "/static/*"
    Context staticContext = new Context(parent, "/static");
    staticContext.setResourceBase(appDir + "/static");
    staticContext.addServlet(DefaultServlet.class, "/*");
    staticContext.setDisplayName("static");
    setContextAttributes(staticContext, conf);
    defaultContexts.put(staticContext, true);
  }
  
  private void setContextAttributes(Context context, Configuration conf) {
    context.getServletContext().setAttribute(CONF_CONTEXT_ATTRIBUTE, conf);
    context.getServletContext().setAttribute(ADMINS_ACL, adminsAcl);
  }

  /**
   * Add default servlets.
   */
  protected void addDefaultServlets() {
    // set up default servlets
    addServlet("stacks", "/stacks", StackServlet.class);
    addServlet("logLevel", "/logLevel", LogLevel.Servlet.class);
    addServlet("metrics", "/metrics", MetricsServlet.class);
    addServlet("jmx", "/jmx", JMXJsonServlet.class);
    addServlet("conf", "/conf", ConfServlet.class);
  }

  public void addContext(Context ctxt, boolean isFiltered)
      throws IOException {
    webServer.addHandler(ctxt);
    addNoCacheFilter(webAppContext);
    defaultContexts.put(ctxt, isFiltered);
  }

  /**
   * Add a context 
   * @param pathSpec The path spec for the context
   * @param dir The directory containing the context
   * @param isFiltered if true, the servlet is added to the filter path mapping 
   * @throws IOException
   */
  protected void addContext(String pathSpec, String dir, boolean isFiltered) throws IOException {
    if (0 == webServer.getHandlers().length) {
      throw new RuntimeException("Couldn't find handler");
    }
    WebAppContext webAppCtx = new WebAppContext();
    webAppCtx.setContextPath(pathSpec);
    webAppCtx.setWar(dir);
    addContext(webAppCtx, true);
  }

  /**
   * Set a value in the webapp context. These values are available to the jsp
   * pages as "application.getAttribute(name)".
   * @param name The name of the attribute
   * @param value The value of the attribute
   */
  public void setAttribute(String name, Object value) {
    webAppContext.setAttribute(name, value);
  }

  /** 
   * Add a Jersey resource package.
   * @param packageName The Java package name containing the Jersey resource.
   * @param pathSpec The path spec for the servlet
   */
  public void addJerseyResourcePackage(final String packageName,
      final String pathSpec) {
    LOG.info("addJerseyResourcePackage: packageName=" + packageName
        + ", pathSpec=" + pathSpec);
    final ServletHolder sh = new ServletHolder(ServletContainer.class);
    sh.setInitParameter("com.sun.jersey.config.property.resourceConfigClass",
        "com.sun.jersey.api.core.PackagesResourceConfig");
    sh.setInitParameter("com.sun.jersey.config.property.packages", packageName);
    webAppContext.addServlet(sh, pathSpec);
  }

  /**
   * Add a servlet in the server.
   * @param name The name of the servlet (can be passed as null)
   * @param pathSpec The path spec for the servlet
   * @param clazz The servlet class
   */
  public void addServlet(String name, String pathSpec,
      Class<? extends HttpServlet> clazz) {
    addInternalServlet(name, pathSpec, clazz, false);
    addFilterPathMapping(pathSpec, webAppContext);
  }

  /**
   * Add an internal servlet in the server. 
   * Note: This method is to be used for adding servlets that facilitate
   * internal communication and not for user facing functionality. For
   * servlets added using this method, filters are not enabled. 
   * 
   * @param name The name of the servlet (can be passed as null)
   * @param pathSpec The path spec for the servlet
   * @param clazz The servlet class
   */
  public void addInternalServlet(String name, String pathSpec,
      Class<? extends HttpServlet> clazz) {
    addInternalServlet(name, pathSpec, clazz, false);
  }

  /**
   * Add an internal servlet in the server, specifying whether or not to
   * protect with Kerberos authentication. 
   * Note: This method is to be used for adding servlets that facilitate
   * internal communication and not for user facing functionality. For
   +   * servlets added using this method, filters (except internal Kerberos
   * filters) are not enabled. 
   * 
   * @param name The name of the servlet (can be passed as null)
   * @param pathSpec The path spec for the servlet
   * @param clazz The servlet class
   * @param requireAuth Require Kerberos authenticate to access servlet
   */
  public void addInternalServlet(String name, String pathSpec, 
      Class<? extends HttpServlet> clazz, boolean requireAuth) {
    ServletHolder holder = new ServletHolder(clazz);
    if (name != null) {
      holder.setName(name);
    }
    webAppContext.addServlet(holder, pathSpec);

    if(requireAuth && UserGroupInformation.isSecurityEnabled()) {
       LOG.info("Adding Kerberos (SPNEGO) filter to " + name);
       ServletHandler handler = webAppContext.getServletHandler();
       FilterMapping fmap = new FilterMapping();
       fmap.setPathSpec(pathSpec);
       fmap.setFilterName(SPNEGO_FILTER);
       fmap.setDispatches(Handler.ALL);
       handler.addFilterMapping(fmap);
    }
  }

  @Override
  public void addFilter(String name, String classname,
      Map<String, String> parameters) {

    final String[] USER_FACING_URLS = { "*.html", "*.jsp" };
    defineFilter(webAppContext, name, classname, parameters, USER_FACING_URLS);
    LOG.info("Added filter " + name + " (class=" + classname
        + ") to context " + webAppContext.getDisplayName());
    final String[] ALL_URLS = { "/*" };
    for (Map.Entry<Context, Boolean> e : defaultContexts.entrySet()) {
      if (e.getValue()) {
        Context ctx = e.getKey();
        defineFilter(ctx, name, classname, parameters, ALL_URLS);
        LOG.info("Added filter " + name + " (class=" + classname
            + ") to context " + ctx.getDisplayName());
      }
    }
    filterNames.add(name);
  }

  @Override
  public void addGlobalFilter(String name, String classname,
      Map<String, String> parameters) {
    final String[] ALL_URLS = { "/*" };
    defineFilter(webAppContext, name, classname, parameters, ALL_URLS);
    for (Context ctx : defaultContexts.keySet()) {
      defineFilter(ctx, name, classname, parameters, ALL_URLS);
    }
    LOG.info("Added global filter '" + name + "' (class=" + classname + ")");
  }

  /**
   * Define a filter for a context and set up default url mappings.
   */
  protected void defineFilter(Context ctx, String name,
      String classname, Map<String,String> parameters, String[] urls) {

    FilterHolder holder = new FilterHolder();
    holder.setName(name);
    holder.setClassName(classname);
    holder.setInitParameters(parameters);
    FilterMapping fmap = new FilterMapping();
    fmap.setPathSpecs(urls);
    fmap.setDispatches(Handler.ALL);
    fmap.setFilterName(name);
    ServletHandler handler = ctx.getServletHandler();
    handler.addFilter(holder, fmap);
  }

  /**
   * Add the path spec to the filter path mapping.
   * @param pathSpec The path spec
   * @param webAppCtx The WebApplicationContext to add to
   */
  protected void addFilterPathMapping(String pathSpec,
      Context webAppCtx) {
    ServletHandler handler = webAppCtx.getServletHandler();
    for(String name : filterNames) {
      FilterMapping fmap = new FilterMapping();
      fmap.setPathSpec(pathSpec);
      fmap.setFilterName(name);
      fmap.setDispatches(Handler.ALL);
      handler.addFilterMapping(fmap);
    }
  }
  
  /**
   * Get the value in the webapp context.
   * @param name The name of the attribute
   * @return The value of the attribute
   */
  public Object getAttribute(String name) {
    return webAppContext.getAttribute(name);
  }

  /**
   * Get the pathname to the webapps files.
   * @param appName eg "secondary" or "datanode"
   * @return the pathname as a URL
   * @throws FileNotFoundException if 'webapps' directory cannot be found on CLASSPATH.
   */
  protected String getWebAppsPath(String appName) throws FileNotFoundException {
    URL url = getClass().getClassLoader().getResource("webapps/" + appName);
    if (url == null) 
      throw new FileNotFoundException("webapps/" + appName
          + " not found in CLASSPATH");
    String urlString = url.toString();
    return urlString.substring(0, urlString.lastIndexOf('/'));
  }

  /**
   * Get the port that the server is on
   * @return the port
   */
  public int getPort() {
    return webServer.getConnectors()[0].getLocalPort();
  }

  /**
   * Set the min, max number of worker threads (simultaneous connections).
   */
  public void setThreads(int min, int max) {
    QueuedThreadPool pool = (QueuedThreadPool) webServer.getThreadPool() ;
    pool.setMinThreads(min);
    pool.setMaxThreads(max);
  }

  /**
   * Configure an ssl listener on the server.
   * @param addr address to listen on
   * @param keystore location of the keystore
   * @param storPass password for the keystore
   * @param keyPass password for the key
   * @deprecated Use {@link #addSslListener(InetSocketAddress, Configuration, boolean)}
   */
  @Deprecated
  public void addSslListener(InetSocketAddress addr, String keystore,
      String storPass, String keyPass) throws IOException {
    if (webServer.isStarted()) {
      throw new IOException("Failed to add ssl listener");
    }
    SslSocketConnector sslListener = new SslSocketConnector();
    sslListener.setHost(addr.getHostName());
    sslListener.setPort(addr.getPort());
    sslListener.setKeystore(keystore);
    sslListener.setPassword(storPass);
    sslListener.setKeyPassword(keyPass);
    webServer.addConnector(sslListener);
  }

  /**
   * Configure an ssl listener on the server.
   * @param addr address to listen on
   * @param sslConf conf to retrieve ssl options
   * @param needCertsAuth whether x509 certificate authentication is required
   */
  public void addSslListener(InetSocketAddress addr, Configuration sslConf,
      boolean needCertsAuth) throws IOException {
    if (webServer.isStarted()) {
      throw new IOException("Failed to add ssl listener");
    }
    if (needCertsAuth) {
      // setting up SSL truststore for authenticating clients
      System.setProperty("javax.net.ssl.trustStore", sslConf.get(
          "ssl.server.truststore.location", ""));
      System.setProperty("javax.net.ssl.trustStorePassword", sslConf.get(
          "ssl.server.truststore.password", ""));
      System.setProperty("javax.net.ssl.trustStoreType", sslConf.get(
          "ssl.server.truststore.type", "jks"));
    }
    SslSocketConnector sslListener = new SslSocketConnector();
    sslListener.setHost(addr.getHostName());
    sslListener.setPort(addr.getPort());
    sslListener.setKeystore(sslConf.get("ssl.server.keystore.location"));
    sslListener.setPassword(sslConf.get("ssl.server.keystore.password", ""));
    sslListener.setKeyPassword(sslConf.get("ssl.server.keystore.keypassword", ""));
    sslListener.setKeystoreType(sslConf.get("ssl.server.keystore.type", "jks"));
    sslListener.setNeedClientAuth(needCertsAuth);
    webServer.addConnector(sslListener);
  }
  
  protected void initSpnego(Configuration conf,
      String usernameConfKey, String keytabConfKey) throws IOException {
    Map<String, String> params = new HashMap<String, String>();
    String principalInConf = conf.get(usernameConfKey);
    if (principalInConf != null && !principalInConf.isEmpty()) {
      params.put("kerberos.principal",
                 SecurityUtil.getServerPrincipal(principalInConf, listener.getHost()));
    }
    String httpKeytab = conf.get(keytabConfKey);
    if (httpKeytab != null && !httpKeytab.isEmpty()) {
      params.put("kerberos.keytab", httpKeytab);
    }
    params.put(AuthenticationFilter.AUTH_TYPE, "kerberos");
  
    defineFilter(webAppContext, SPNEGO_FILTER,
                 AuthenticationFilter.class.getName(), params, null);
  }

  /**
   * Start the server. Does not wait for the server to start.
   */
  public void start() throws IOException {
    try {
      try {
        openListener();
        LOG.info("Jetty bound to port " + listener.getLocalPort());
        webServer.start();
      } catch (IOException ex) {
        LOG.info("HttpServer.start() threw a non Bind IOException", ex);
        throw ex;
      } catch (MultiException ex) {
        LOG.info("HttpServer.start() threw a MultiException", ex);
        throw ex;
      }
      // Make sure there is no handler failures.
      Handler[] handlers = webServer.getHandlers();
      for (int i = 0; i < handlers.length; i++) {
        if (handlers[i].isFailed()) {
          throw new IOException(
              "Problem in starting http server. Server handlers failed");
        }
      }
      // Make sure there are no errors initializing the context.
      Throwable unavailableException = webAppContext.getUnavailableException();
      if (unavailableException != null) {
        // Have to stop the webserver, or else its non-daemon threads
        // will hang forever.
        webServer.stop();
        throw new IOException("Unable to initialize WebAppContext",
            unavailableException);
      }
    } catch (IOException e) {
      throw e;
    } catch (InterruptedException e) {
      throw (IOException) new InterruptedIOException(
          "Interrupted while starting HTTP server").initCause(e);
    } catch (Exception e) {
      throw new IOException("Problem starting http server", e);
    }
  }

  /**
   * Open the main listener for the server
   * @throws Exception
   */
  void openListener() throws Exception {
    if (listener.getLocalPort() != -1) { // it's already bound
      return;
    }
    if (listenerStartedExternally) { // Expect that listener was started securely
      throw new Exception("Expected webserver's listener to be started " +
          "previously but wasn't");
    }
    int port = listener.getPort();
    while (true) {
      // jetty has a bug where you can't reopen a listener that previously
      // failed to open w/o issuing a close first, even if the port is changed
      try {
        listener.close();
        listener.open();
        break;
      } catch (BindException ex) {
        if (port == 0 || !findPort) {
          BindException be = new BindException(
              "Port in use: " + listener.getHost() + ":" + listener.getPort());
          be.initCause(ex);
          throw be;
        }
      }
      // try the next port number
      listener.setPort(++port);
      Thread.sleep(100);
    }
  }
  
  /**
   * Return the bind address of the listener.
   * @return InetSocketAddress of the listener
   */
  public InetSocketAddress getListenerAddress() {
    int port = listener.getLocalPort();
    if (port == -1) { // not bound, return requested port
      port = listener.getPort();
    }
    return new InetSocketAddress(listener.getHost(), port);
  }
  
  /**
   * stop the server
   */
  public void stop() throws Exception {
    MultiException exception = null;
    try {
      listener.close();
    } catch (Exception e) {
      LOG.error("Error while stopping listener for webapp"
          + webAppContext.getDisplayName(), e);
      exception = addMultiException(exception, e);
    }

    try {
      if (sslFactory != null) {
          sslFactory.destroy();
      }
    } catch (Exception e) {
      LOG.error("Error while destroying the SSLFactory"
          + webAppContext.getDisplayName(), e);
      exception = addMultiException(exception, e);
    }

    try {
      // clear & stop webAppContext attributes to avoid memory leaks.
      webAppContext.clearAttributes();
      webAppContext.stop();
    } catch (Exception e) {
      LOG.error("Error while stopping web app context for webapp "
          + webAppContext.getDisplayName(), e);
      exception = addMultiException(exception, e);
    }
    try {
      webServer.stop();
    } catch (Exception e) {
      LOG.error("Error while stopping web server for webapp "
          + webAppContext.getDisplayName(), e);
      exception = addMultiException(exception, e);
    }

    if (exception != null) {
      exception.ifExceptionThrow();
    }

  }

  private MultiException addMultiException(MultiException exception, Exception e) {
    if(exception == null){
      exception = new MultiException();
    }
    exception.add(e);
    return exception;
  }

  public void join() throws InterruptedException {
    webServer.join();
  }

  /**
   * Test for the availability of the web server
   * @return true if the web server is started, false otherwise
   */
  public boolean isAlive() {
    return webServer != null && webServer.isStarted();
  }

  /**
   * Return the host and port of the HttpServer, if live
   * @return the classname and any HTTP URL
   */
  @Override
  public String toString() {
    return listener != null ?
        ("HttpServer at http://" + listener.getHost() + ":" + listener.getLocalPort() + "/"
            + (isAlive() ? STATE_DESCRIPTION_ALIVE : STATE_DESCRIPTION_NOT_LIVE))
        : "Inactive HttpServer";
  }

  /**
   * Checks the user has privileges to access to instrumentation servlets.
   * <p/>
   * If <code>hadoop.security.instrumentation.requires.admin</code> is set to FALSE
   * (default value) it always returns TRUE.
   * <p/>
   * If <code>hadoop.security.instrumentation.requires.admin</code> is set to TRUE
   * it will check that if the current user is in the admin ACLS. If the user is
   * in the admin ACLs it returns TRUE, otherwise it returns FALSE.
   *
   * @param servletContext the servlet context.
   * @param request the servlet request.
   * @param response the servlet response.
   * @return TRUE/FALSE based on the logic decribed above.
   */
  public static boolean isInstrumentationAccessAllowed(
    ServletContext servletContext, HttpServletRequest request,
    HttpServletResponse response) throws IOException {
    Configuration conf =
      (Configuration) servletContext.getAttribute(CONF_CONTEXT_ATTRIBUTE);

    boolean access = true;
    boolean adminAccess = conf.getBoolean(
      CommonConfigurationKeys.HADOOP_SECURITY_INSTRUMENTATION_REQUIRES_ADMIN,
      false);
    if (adminAccess) {
      access = hasAdministratorAccess(servletContext, request, response);
    }
    return access;
  }

  /**
   * Does the user sending the HttpServletRequest has the administrator ACLs? If
   * it isn't the case, response will be modified to send an error to the user.
   * 
   * @param servletContext
   * @param request
   * @param response used to send the error response if user does not have admin access.
   * @return true if admin-authorized, false otherwise
   * @throws IOException
   */
  public static boolean hasAdministratorAccess(
      ServletContext servletContext, HttpServletRequest request,
      HttpServletResponse response) throws IOException {
    Configuration conf =
        (Configuration) servletContext.getAttribute(CONF_CONTEXT_ATTRIBUTE);
    // If there is no authorization, anybody has administrator access.
    if (!conf.getBoolean(
        CommonConfigurationKeys.HADOOP_SECURITY_AUTHORIZATION, false)) {
      return true;
    }

    String remoteUser = request.getRemoteUser();
    if (remoteUser == null) {
      response.sendError(HttpServletResponse.SC_UNAUTHORIZED,
                         "Unauthenticated users are not " +
                         "authorized to access this page.");
      return false;
    }
    
    if (servletContext.getAttribute(ADMINS_ACL) != null &&
        !userHasAdministratorAccess(servletContext, remoteUser)) {
      response.sendError(HttpServletResponse.SC_UNAUTHORIZED, "User "
          + remoteUser + " is unauthorized to access this page.");
      return false;
    }

    return true;
  }

  /**
   * Get the admin ACLs from the given ServletContext and check if the given
   * user is in the ACL.
   * 
   * @param servletContext the context containing the admin ACL.
   * @param remoteUser the remote user to check for.
   * @return true if the user is present in the ACL, false if no ACL is set or
   *         the user is not present
   */
  public static boolean userHasAdministratorAccess(ServletContext servletContext,
      String remoteUser) {
    AccessControlList adminsAcl = (AccessControlList) servletContext
        .getAttribute(ADMINS_ACL);
    UserGroupInformation remoteUserUGI =
        UserGroupInformation.createRemoteUser(remoteUser);
    return adminsAcl != null && adminsAcl.isUserAllowed(remoteUserUGI);
  }

  /**
   * A very simple servlet to serve up a text representation of the current
   * stack traces. It both returns the stacks to the caller and logs them.
   * Currently the stack traces are done sequentially rather than exactly the
   * same data.
   */
  public static class StackServlet extends HttpServlet {
    private static final long serialVersionUID = -6284183679759467039L;

    @Override
    public void doGet(HttpServletRequest request, HttpServletResponse response)
      throws ServletException, IOException {
      if (!HttpServer.isInstrumentationAccessAllowed(getServletContext(),
                                                     request, response)) {
        return;
      }
      response.setContentType("text/plain; charset=UTF-8");
      PrintWriter out = response.getWriter();
      ReflectionUtils.printThreadInfo(out, "");
      out.close();
      ReflectionUtils.logThreadInfo(LOG, "jsp requested", 1);      
    }
  }
  
  /**
   * A Servlet input filter that quotes all HTML active characters in the
   * parameter names and values. The goal is to quote the characters to make
   * all of the servlets resistant to cross-site scripting attacks.
   */
  public static class QuotingInputFilter implements Filter {
    private FilterConfig config;

    public static class RequestQuoter extends HttpServletRequestWrapper {
      private final HttpServletRequest rawRequest;
      public RequestQuoter(HttpServletRequest rawRequest) {
        super(rawRequest);
        this.rawRequest = rawRequest;
      }
      
      /**
       * Return the set of parameter names, quoting each name.
       */
      @SuppressWarnings("unchecked")
      @Override
      public Enumeration<String> getParameterNames() {
        return new Enumeration<String>() {
          private Enumeration<String> rawIterator =
            rawRequest.getParameterNames();
          @Override
          public boolean hasMoreElements() {
            return rawIterator.hasMoreElements();
          }

          @Override
          public String nextElement() {
            return HtmlQuoting.quoteHtmlChars(rawIterator.nextElement());
          }
        };
      }
      
      /**
       * Unquote the name and quote the value.
       */
      @Override
      public String getParameter(String name) {
        return HtmlQuoting.quoteHtmlChars(rawRequest.getParameter
                                     (HtmlQuoting.unquoteHtmlChars(name)));
      }
      
      @Override
      public String[] getParameterValues(String name) {
        String unquoteName = HtmlQuoting.unquoteHtmlChars(name);
        String[] unquoteValue = rawRequest.getParameterValues(unquoteName);
        if (unquoteValue == null) {
          return null;
        }
        String[] result = new String[unquoteValue.length];
        for(int i=0; i < result.length; ++i) {
          result[i] = HtmlQuoting.quoteHtmlChars(unquoteValue[i]);
        }
        return result;
      }

      @SuppressWarnings("unchecked")
      @Override
      public Map<String, String[]> getParameterMap() {
        Map<String, String[]> result = new HashMap<String,String[]>();
        Map<String, String[]> raw = rawRequest.getParameterMap();
        for (Map.Entry<String,String[]> item: raw.entrySet()) {
          String[] rawValue = item.getValue();
          String[] cookedValue = new String[rawValue.length];
          for(int i=0; i< rawValue.length; ++i) {
            cookedValue[i] = HtmlQuoting.quoteHtmlChars(rawValue[i]);
          }
          result.put(HtmlQuoting.quoteHtmlChars(item.getKey()), cookedValue);
        }
        return result;
      }
      
      /**
       * Quote the url so that users specifying the HOST HTTP header
       * can't inject attacks.
       */
      @Override
      public StringBuffer getRequestURL(){
        String url = rawRequest.getRequestURL().toString();
        return new StringBuffer(HtmlQuoting.quoteHtmlChars(url));
      }
      
      /**
       * Quote the server name so that users specifying the HOST HTTP header
       * can't inject attacks.
       */
      @Override
      public String getServerName() {
        return HtmlQuoting.quoteHtmlChars(rawRequest.getServerName());
      }
    }

    @Override
    public void init(FilterConfig config) throws ServletException {
      this.config = config;
    }

    @Override
    public void destroy() {
    }

    @Override
    public void doFilter(ServletRequest request, 
                         ServletResponse response,
                         FilterChain chain
                         ) throws IOException, ServletException {
      HttpServletRequestWrapper quoted = 
        new RequestQuoter((HttpServletRequest) request);
      HttpServletResponse httpResponse = (HttpServletResponse) response;

      String mime = inferMimeType(request);
      if (mime == null) {
        httpResponse.setContentType("text/plain; charset=utf-8");
      } else if (mime.startsWith("text/html")) {
        // HTML with unspecified encoding, we want to
        // force HTML with utf-8 encoding
        // This is to avoid the following security issue:
        // http://openmya.hacker.jp/hasegawa/security/utf7cs.html
        httpResponse.setContentType("text/html; charset=utf-8");
      } else if (mime.startsWith("application/xml")) {
        httpResponse.setContentType("text/xml; charset=utf-8");
      }
      chain.doFilter(quoted, httpResponse);
    }

    /**
     * Infer the mime type for the response based on the extension of the request
     * URI. Returns null if unknown.
     */
    private String inferMimeType(ServletRequest request) {
      String path = ((HttpServletRequest)request).getRequestURI();
      ContextHandler.SContext sContext = (ContextHandler.SContext)config.getServletContext();
      MimeTypes mimes = sContext.getContextHandler().getMimeTypes();
      Buffer mimeBuffer = mimes.getMimeByExtension(path);
      return (mimeBuffer == null) ? null : mimeBuffer.toString();
    }

  }
}<|MERGE_RESOLUTION|>--- conflicted
+++ resolved
@@ -306,7 +306,6 @@
     ret.setAcceptQueueSize(128);
     ret.setResolveNames(false);
     ret.setUseDirectBuffers(false);
-<<<<<<< HEAD
     if(Shell.WINDOWS) {
       // result of setting the SO_REUSEADDR flag is different on Windows
       // http://msdn.microsoft.com/en-us/library/ms740621(v=vs.85).aspx
@@ -314,9 +313,7 @@
       // the same port with indeterminate routing of incoming requests to them
       ret.setReuseAddress(false);
     }
-=======
     ret.setHeaderBufferSize(1024*64);
->>>>>>> 74ffc7a7
     return ret;
   }
 
