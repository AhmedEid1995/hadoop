/**
* Licensed to the Apache Software Foundation (ASF) under one
* or more contributor license agreements.  See the NOTICE file
* distributed with this work for additional information
* regarding copyright ownership.  The ASF licenses this file
* to you under the Apache License, Version 2.0 (the
* "License"); you may not use this file except in compliance
* with the License.  You may obtain a copy of the License at
*
*     http://www.apache.org/licenses/LICENSE-2.0
*
* Unless required by applicable law or agreed to in writing, software
* distributed under the License is distributed on an "AS IS" BASIS,
* WITHOUT WARRANTIES OR CONDITIONS OF ANY KIND, either express or implied.
* See the License for the specific language governing permissions and
* limitations under the License.
*/

package org.apache.hadoop.mapreduce.v2.hs;

import java.io.IOException;

import org.apache.commons.logging.Log;
import org.apache.commons.logging.LogFactory;
import org.apache.hadoop.classification.InterfaceAudience.Private;
import org.apache.hadoop.conf.Configuration;
import org.apache.hadoop.http.HttpConfig;
import org.apache.hadoop.mapred.JobConf;
import org.apache.hadoop.mapreduce.MRConfig;
import org.apache.hadoop.mapreduce.v2.hs.HistoryServerStateStoreService.HistoryServerState;
import org.apache.hadoop.mapreduce.v2.hs.server.HSAdminServer;
import org.apache.hadoop.mapreduce.v2.jobhistory.JHAdminConfig;
import org.apache.hadoop.mapreduce.v2.util.MRWebAppUtil;
import org.apache.hadoop.metrics2.lib.DefaultMetricsSystem;
import org.apache.hadoop.metrics2.source.JvmMetrics;
import org.apache.hadoop.security.SecurityUtil;
import org.apache.hadoop.service.AbstractService;
import org.apache.hadoop.service.CompositeService;
import org.apache.hadoop.util.ExitUtil;
import org.apache.hadoop.util.ShutdownHookManager;
import org.apache.hadoop.util.StringUtils;
import org.apache.hadoop.yarn.YarnUncaughtExceptionHandler;
import org.apache.hadoop.yarn.conf.YarnConfiguration;
import org.apache.hadoop.yarn.event.Dispatcher;
import org.apache.hadoop.yarn.exceptions.YarnRuntimeException;
import org.apache.hadoop.yarn.logaggregation.AggregatedLogDeletionService;
<<<<<<< HEAD
=======

import com.google.common.annotations.VisibleForTesting;
>>>>>>> fbf12270

/******************************************************************
 * {@link JobHistoryServer} is responsible for servicing all job history
 * related requests from client.
 *
 *****************************************************************/
public class JobHistoryServer extends CompositeService {

  /**
   * Priority of the JobHistoryServer shutdown hook.
   */
  public static final int SHUTDOWN_HOOK_PRIORITY = 30;

  public static final long historyServerTimeStamp = System.currentTimeMillis();

  private static final Log LOG = LogFactory.getLog(JobHistoryServer.class);
  protected HistoryContext historyContext;
  private HistoryClientService clientService;
  private JobHistory jobHistoryService;
<<<<<<< HEAD
  private JHSDelegationTokenSecretManager jhsDTSecretManager;
=======
  protected JHSDelegationTokenSecretManager jhsDTSecretManager;
>>>>>>> fbf12270
  private AggregatedLogDeletionService aggLogDelService;
  private HSAdminServer hsAdminServer;
  private HistoryServerStateStoreService stateStore;

  // utility class to start and stop secret manager as part of service
  // framework and implement state recovery for secret manager on startup
  private class HistoryServerSecretManagerService
      extends AbstractService {

    public HistoryServerSecretManagerService() {
      super(HistoryServerSecretManagerService.class.getName());
    }

    @Override
    protected void serviceStart() throws Exception {
      boolean recoveryEnabled = getConfig().getBoolean(
          JHAdminConfig.MR_HS_RECOVERY_ENABLE,
          JHAdminConfig.DEFAULT_MR_HS_RECOVERY_ENABLE);
      if (recoveryEnabled) {
        assert stateStore.isInState(STATE.STARTED);
        HistoryServerState state = stateStore.loadState();
        jhsDTSecretManager.recover(state);
      }

      try {
        jhsDTSecretManager.startThreads();
      } catch(IOException io) {
        LOG.error("Error while starting the Secret Manager threads", io);
        throw io;
      }

      super.serviceStart();
    }

    @Override
    protected void serviceStop() throws Exception {
      if (jhsDTSecretManager != null) {
        jhsDTSecretManager.stopThreads();
      }
      super.serviceStop();
    }
  }

  public JobHistoryServer() {
    super(JobHistoryServer.class.getName());
  }

  @Override
  protected void serviceInit(Configuration conf) throws Exception {
    Configuration config = new YarnConfiguration(conf);

    config.setBoolean(Dispatcher.DISPATCHER_EXIT_ON_ERROR_KEY, true);

    // This is required for WebApps to use https if enabled.
    MRWebAppUtil.initialize(getConfig());
    HttpConfig.setPolicy(MRWebAppUtil.getJHSHttpPolicy());
    try {
      doSecureLogin(conf);
    } catch(IOException ie) {
      throw new YarnRuntimeException("History Server Failed to login", ie);
    }
    jobHistoryService = new JobHistory();
    historyContext = (HistoryContext)jobHistoryService;
    stateStore = createStateStore(conf);
    this.jhsDTSecretManager = createJHSSecretManager(conf, stateStore);
<<<<<<< HEAD
    clientService = new HistoryClientService(historyContext, 
        this.jhsDTSecretManager);
=======
    clientService = createHistoryClientService();
>>>>>>> fbf12270
    aggLogDelService = new AggregatedLogDeletionService();
    hsAdminServer = new HSAdminServer(aggLogDelService, jobHistoryService);
    addService(stateStore);
    addService(new HistoryServerSecretManagerService());
    addService(jobHistoryService);
    addService(clientService);
    addService(aggLogDelService);
    addService(hsAdminServer);
    super.serviceInit(config);
  }

<<<<<<< HEAD
=======
  @VisibleForTesting
  protected HistoryClientService createHistoryClientService() {
    return new HistoryClientService(historyContext, 
        this.jhsDTSecretManager);
  }

>>>>>>> fbf12270
  protected JHSDelegationTokenSecretManager createJHSSecretManager(
      Configuration conf, HistoryServerStateStoreService store) {
    long secretKeyInterval = 
        conf.getLong(MRConfig.DELEGATION_KEY_UPDATE_INTERVAL_KEY, 
                     MRConfig.DELEGATION_KEY_UPDATE_INTERVAL_DEFAULT);
      long tokenMaxLifetime =
        conf.getLong(MRConfig.DELEGATION_TOKEN_MAX_LIFETIME_KEY,
                     MRConfig.DELEGATION_TOKEN_MAX_LIFETIME_DEFAULT);
      long tokenRenewInterval =
        conf.getLong(MRConfig.DELEGATION_TOKEN_RENEW_INTERVAL_KEY, 
                     MRConfig.DELEGATION_TOKEN_RENEW_INTERVAL_DEFAULT);
      
    return new JHSDelegationTokenSecretManager(secretKeyInterval, 
        tokenMaxLifetime, tokenRenewInterval, 3600000, store);
  }

  protected HistoryServerStateStoreService createStateStore(
      Configuration conf) {
    return HistoryServerStateStoreServiceFactory.getStore(conf);
  }

  protected void doSecureLogin(Configuration conf) throws IOException {
    SecurityUtil.login(conf, JHAdminConfig.MR_HISTORY_KEYTAB,
        JHAdminConfig.MR_HISTORY_PRINCIPAL);
  }

  @Override
  protected void serviceStart() throws Exception {
    DefaultMetricsSystem.initialize("JobHistoryServer");
    JvmMetrics.initSingleton("JobHistoryServer", null);
    super.serviceStart();
  }
  
  @Override
  protected void serviceStop() throws Exception {
    DefaultMetricsSystem.shutdown();
    super.serviceStop();
  }

  @Private
  public HistoryClientService getClientService() {
    return this.clientService;
  }

  static JobHistoryServer launchJobHistoryServer(String[] args) {
    Thread.
        setDefaultUncaughtExceptionHandler(new YarnUncaughtExceptionHandler());
    StringUtils.startupShutdownMessage(JobHistoryServer.class, args, LOG);
    JobHistoryServer jobHistoryServer = null;
    try {
      jobHistoryServer = new JobHistoryServer();
      ShutdownHookManager.get().addShutdownHook(
          new CompositeServiceShutdownHook(jobHistoryServer),
          SHUTDOWN_HOOK_PRIORITY);
      YarnConfiguration conf = new YarnConfiguration(new JobConf());
      jobHistoryServer.init(conf);
      jobHistoryServer.start();
    } catch (Throwable t) {
      LOG.fatal("Error starting JobHistoryServer", t);
      ExitUtil.terminate(-1, "Error starting JobHistoryServer");
    }
    return jobHistoryServer;
  }

  public static void main(String[] args) {
    launchJobHistoryServer(args);
  }
}<|MERGE_RESOLUTION|>--- conflicted
+++ resolved
@@ -44,11 +44,8 @@
 import org.apache.hadoop.yarn.event.Dispatcher;
 import org.apache.hadoop.yarn.exceptions.YarnRuntimeException;
 import org.apache.hadoop.yarn.logaggregation.AggregatedLogDeletionService;
-<<<<<<< HEAD
-=======
 
 import com.google.common.annotations.VisibleForTesting;
->>>>>>> fbf12270
 
 /******************************************************************
  * {@link JobHistoryServer} is responsible for servicing all job history
@@ -68,11 +65,7 @@
   protected HistoryContext historyContext;
   private HistoryClientService clientService;
   private JobHistory jobHistoryService;
-<<<<<<< HEAD
-  private JHSDelegationTokenSecretManager jhsDTSecretManager;
-=======
   protected JHSDelegationTokenSecretManager jhsDTSecretManager;
->>>>>>> fbf12270
   private AggregatedLogDeletionService aggLogDelService;
   private HSAdminServer hsAdminServer;
   private HistoryServerStateStoreService stateStore;
@@ -138,12 +131,7 @@
     historyContext = (HistoryContext)jobHistoryService;
     stateStore = createStateStore(conf);
     this.jhsDTSecretManager = createJHSSecretManager(conf, stateStore);
-<<<<<<< HEAD
-    clientService = new HistoryClientService(historyContext, 
-        this.jhsDTSecretManager);
-=======
     clientService = createHistoryClientService();
->>>>>>> fbf12270
     aggLogDelService = new AggregatedLogDeletionService();
     hsAdminServer = new HSAdminServer(aggLogDelService, jobHistoryService);
     addService(stateStore);
@@ -155,15 +143,12 @@
     super.serviceInit(config);
   }
 
-<<<<<<< HEAD
-=======
   @VisibleForTesting
   protected HistoryClientService createHistoryClientService() {
     return new HistoryClientService(historyContext, 
         this.jhsDTSecretManager);
   }
 
->>>>>>> fbf12270
   protected JHSDelegationTokenSecretManager createJHSSecretManager(
       Configuration conf, HistoryServerStateStoreService store) {
     long secretKeyInterval = 
