#!/usr/bin/env bash

# Licensed to the Apache Software Foundation (ASF) under one or more
# contributor license agreements.  See the NOTICE file distributed with
# this work for additional information regarding copyright ownership.
# The ASF licenses this file to You under the Apache License, Version 2.0
# (the "License"); you may not use this file except in compliance with
# the License.  You may obtain a copy of the License at
#
#     http://www.apache.org/licenses/LICENSE-2.0
#
# Unless required by applicable law or agreed to in writing, software
# distributed under the License is distributed on an "AS IS" BASIS,
# WITHOUT WARRANTIES OR CONDITIONS OF ANY KIND, either express or implied.
# See the License for the specific language governing permissions and
# limitations under the License.

MYNAME="${BASH_SOURCE-$0}"
HADOOP_SHELL_EXECNAME="${MYNAME##*/}"

## @description  build up the hdfs command's usage text.
## @audience     public
## @stability    stable
## @replaceable  no
function hadoop_usage
{
  hadoop_add_option "--buildpaths" "attempt to add class files from build tree"
  hadoop_add_option "--daemon (start|status|stop)" "operate on a daemon"
  hadoop_add_option "--hostnames list[,of,host,names]" "hosts to use in slave mode"
  hadoop_add_option "--loglevel level" "set the log4j level for this command"
  hadoop_add_option "--hosts filename" "list of hosts to use in slave mode"
  hadoop_add_option "--slaves" "turn on slave mode"

  hadoop_add_subcommand "balancer" "run a cluster balancing utility"
  hadoop_add_subcommand "cacheadmin" "configure the HDFS cache"
  hadoop_add_subcommand "classpath" "prints the class path needed to get the hadoop jar and the required libraries"
  hadoop_add_subcommand "crypto" "configure HDFS encryption zones"
  hadoop_add_subcommand "datanode" "run a DFS datanode"
  hadoop_add_subcommand "debug" "run a Debug Admin to execute HDFS debug commands"
  hadoop_add_subcommand "dfs" "run a filesystem command on the file system"
  hadoop_add_subcommand "dfsadmin" "run a DFS admin client"
  hadoop_add_subcommand "diskbalancer" "Distributes data evenly among disks on a given node"
  hadoop_add_subcommand "envvars" "display computed Hadoop environment variables"
  hadoop_add_subcommand "erasurecode" "run a HDFS ErasureCoding CLI"
  hadoop_add_subcommand "fetchdt" "fetch a delegation token from the NameNode"
  hadoop_add_subcommand "fsck" "run a DFS filesystem checking utility"
  hadoop_add_subcommand "getconf" "get config values from configuration"
  hadoop_add_subcommand "groups" "get the groups which users belong to"
  hadoop_add_subcommand "haadmin" "run a DFS HA admin client"
  hadoop_add_subcommand "jmxget" "get JMX exported values from NameNode or DataNode."
  hadoop_add_subcommand "journalnode" "run the DFS journalnode"
  hadoop_add_subcommand "lsSnapshottableDir" "list all snapshottable dirs owned by the current user"
  hadoop_add_subcommand "mover" "run a utility to move block replicas across storage types"
  hadoop_add_subcommand "namenode" "run the DFS namenode"
  hadoop_add_subcommand "nfs3" "run an NFS version 3 gateway"
  hadoop_add_subcommand "oev" "apply the offline edits viewer to an edits file"
  hadoop_add_subcommand "oiv" "apply the offline fsimage viewer to an fsimage"
  hadoop_add_subcommand "oiv_legacy" "apply the offline fsimage viewer to a legacy fsimage"
  hadoop_add_subcommand "portmap" "run a portmap service"
  hadoop_add_subcommand "secondarynamenode" "run the DFS secondary namenode"
  hadoop_add_subcommand "snapshotDiff" "diff two snapshots of a directory or diff the current directory contents with a snapshot"
  hadoop_add_subcommand "storagepolicies" "list/get/set block storage policies"
  hadoop_add_subcommand "version" "print the version"
  hadoop_add_subcommand "zkfc" "run the ZK Failover Controller daemon"
  hadoop_generate_usage "${HADOOP_SHELL_EXECNAME}" false
}

## @description  Default command handler for hadoop command
## @audience     public
## @stability    stable
## @replaceable  no
## @param        CLI arguments
function hdfscmd_case
{
  subcmd=$1
  shift

  case ${subcmd} in
    balancer)
      HADOOP_SUBCMD_SUPPORTDAEMONIZATION="true"
      HADOOP_CLASSNAME=org.apache.hadoop.hdfs.server.balancer.Balancer
      hadoop_debug "Appending HADOOP_BALANCER_OPTS onto HADOOP_OPTS"
      HADOOP_OPTS="${HADOOP_OPTS} ${HADOOP_BALANCER_OPTS}"
    ;;
    cacheadmin)
      HADOOP_CLASSNAME=org.apache.hadoop.hdfs.tools.CacheAdmin
    ;;
    classpath)
      hadoop_do_classpath_subcommand HADOOP_CLASSNAME "$@"
    ;;
    crypto)
      HADOOP_CLASSNAME=org.apache.hadoop.hdfs.tools.CryptoAdmin
    ;;
    datanode)
      HADOOP_SUBCMD_SUPPORTDAEMONIZATION="true"
      # Determine if we're starting a secure datanode, and
      # if so, redefine appropriate variables
      if [[ -n "${HADOOP_SECURE_DN_USER}" ]]; then
        HADOOP_SUBCMD_SECURESERVICE="true"
        HADOOP_SUBCMD_SECUREUSER="${HADOOP_SECURE_DN_USER}"

        # backward compatiblity
        HADOOP_SECURE_PID_DIR="${HADOOP_SECURE_PID_DIR:-$HADOOP_SECURE_DN_PID_DIR}"
        HADOOP_SECURE_LOG_DIR="${HADOOP_SECURE_LOG_DIR:-$HADOOP_SECURE_DN_LOG_DIR}"

        hadoop_debug "Appending HADOOP_DATANODE_OPTS onto HADOOP_OPTS"
        hadoop_debug "Appending HADOOP_DN_SECURE_EXTRA_OPTS onto HADOOP_OPTS"
        HADOOP_OPTS="${HADOOP_OPTS} ${HADOOP_DATANODE_OPTS} ${HADOOP_DN_SECURE_EXTRA_OPTS}"
        HADOOP_CLASSNAME="org.apache.hadoop.hdfs.server.datanode.SecureDataNodeStarter"
      else
        hadoop_debug "Appending HADOOP_DATANODE_OPTS onto HADOOP_OPTS"
        HADOOP_OPTS="${HADOOP_OPTS} ${HADOOP_DATANODE_OPTS}"
        HADOOP_CLASSNAME='org.apache.hadoop.hdfs.server.datanode.DataNode'
      fi
    ;;
    debug)
      HADOOP_CLASSNAME='org.apache.hadoop.hdfs.tools.DebugAdmin'
    ;;
    dfs)
      HADOOP_CLASSNAME=org.apache.hadoop.fs.FsShell
      hadoop_debug "Appending HADOOP_CLIENT_OPTS onto HADOOP_OPTS"
      HADOOP_OPTS="${HADOOP_OPTS} ${HADOOP_CLIENT_OPTS}"
    ;;
    dfsadmin)
      HADOOP_CLASSNAME=org.apache.hadoop.hdfs.tools.DFSAdmin
      hadoop_debug "Appending HADOOP_CLIENT_OPTS onto HADOOP_OPTS"
      HADOOP_OPTS="${HADOOP_OPTS} ${HADOOP_CLIENT_OPTS}"
    ;;
    envvars)
      echo "JAVA_HOME='${JAVA_HOME}'"
      echo "HADOOP_HDFS_HOME='${HADOOP_HDFS_HOME}'"
      echo "HDFS_DIR='${HDFS_DIR}'"
      echo "HDFS_LIB_JARS_DIR='${HDFS_LIB_JARS_DIR}'"
      echo "HADOOP_CONF_DIR='${HADOOP_CONF_DIR}'"
      echo "HADOOP_TOOLS_HOME='${HADOOP_TOOLS_HOME}'"
      echo "HADOOP_TOOLS_DIR='${HADOOP_TOOLS_DIR}'"
      echo "HADOOP_TOOLS_LIB_JARS_DIR='${HADOOP_TOOLS_LIB_JARS_DIR}'"
      exit 0
    ;;
    erasurecode)
      HADOOP_CLASSNAME=org.apache.hadoop.hdfs.tools.erasurecode.ECCli
      hadoop_debug "Appending HADOOP_CLIENT_OPTS onto HADOOP_OPTS"
      HADOOP_OPTS="${HADOOP_OPTS} ${HADOOP_CLIENT_OPTS}"
    ;;
    fetchdt)
      HADOOP_CLASSNAME=org.apache.hadoop.hdfs.tools.DelegationTokenFetcher
    ;;
    fsck)
      HADOOP_CLASSNAME=org.apache.hadoop.hdfs.tools.DFSck
      hadoop_debug "Appending HADOOP_CLIENT_OPTS onto HADOOP_OPTS"
      HADOOP_OPTS="${HADOOP_OPTS} ${HADOOP_CLIENT_OPTS}"
    ;;
    getconf)
      HADOOP_CLASSNAME=org.apache.hadoop.hdfs.tools.GetConf
    ;;
    groups)
      HADOOP_CLASSNAME=org.apache.hadoop.hdfs.tools.GetGroups
    ;;
    haadmin)
      HADOOP_CLASSNAME=org.apache.hadoop.hdfs.tools.DFSHAAdmin
      hadoop_debug "Appending HADOOP_CLIENT_OPTS onto HADOOP_OPTS"
      HADOOP_OPTS="${HADOOP_OPTS} ${HADOOP_CLIENT_OPTS}"
    ;;
    journalnode)
      HADOOP_SUBCMD_SUPPORTDAEMONIZATION="true"
      HADOOP_CLASSNAME='org.apache.hadoop.hdfs.qjournal.server.JournalNode'
      hadoop_debug "Appending HADOOP_JOURNALNODE_OPTS onto HADOOP_OPTS"
      HADOOP_OPTS="${HADOOP_OPTS} ${HADOOP_JOURNALNODE_OPTS}"
    ;;
    jmxget)
      HADOOP_CLASSNAME=org.apache.hadoop.hdfs.tools.JMXGet
    ;;
    lsSnapshottableDir)
      HADOOP_CLASSNAME=org.apache.hadoop.hdfs.tools.snapshot.LsSnapshottableDir
    ;;
    mover)
      HADOOP_SUBCMD_SUPPORTDAEMONIZATION="true"
      HADOOP_CLASSNAME=org.apache.hadoop.hdfs.server.mover.Mover
      hadoop_debug "Appending HADOOP_MOVER_OPTS onto HADOOP_OPTS"
      HADOOP_OPTS="${HADOOP_OPTS} ${HADOOP_MOVER_OPTS}"
    ;;
    namenode)
      HADOOP_SUBCMD_SUPPORTDAEMONIZATION="true"
      HADOOP_CLASSNAME='org.apache.hadoop.hdfs.server.namenode.NameNode'
      hadoop_debug "Appending HADOOP_NAMENODE_OPTS onto HADOOP_OPTS"
      HADOOP_OPTS="${HADOOP_OPTS} ${HADOOP_NAMENODE_OPTS}"
      hadoop_add_param HADOOP_OPTS hdfs.audit.logger "-Dhdfs.audit.logger=${HDFS_AUDIT_LOGGER}"
    ;;
    nfs3)
      HADOOP_SUBCMD_SUPPORTDAEMONIZATION="true"
      if [[ -n "${HADOOP_PRIVILEGED_NFS_USER}" ]]; then
        HADOOP_SUBCMD_SECURESERVICE="true"
        HADOOP_SUBCMD_SECUREUSER="${HADOOP_PRIVILEGED_NFS_USER}"

        # backward compatiblity
        HADOOP_SECURE_PID_DIR="${HADOOP_SECURE_PID_DIR:-$HADOOP_SECURE_NFS3_PID_DIR}"
        HADOOP_SECURE_LOG_DIR="${HADOOP_SECURE_LOG_DIR:-$HADOOP_SECURE_NFS3_LOG_DIR}"

        hadoop_debug "Appending HADOOP_NFS3_OPTS onto HADOOP_OPTS"
        hadoop_debug "Appending HADOOP_NFS3_SECURE_EXTRA_OPTS onto HADOOP_OPTS"
        HADOOP_OPTS="${HADOOP_OPTS} ${HADOOP_NFS3_OPTS} ${HADOOP_NFS3_SECURE_EXTRA_OPTS}"
        HADOOP_CLASSNAME=org.apache.hadoop.hdfs.nfs.nfs3.PrivilegedNfsGatewayStarter
      else
        hadoop_debug "Appending HADOOP_NFS3_OPTS onto HADOOP_OPTS"
        HADOOP_OPTS="${HADOOP_OPTS} ${HADOOP_NFS3_OPTS}"
        HADOOP_CLASSNAME=org.apache.hadoop.hdfs.nfs.nfs3.Nfs3
      fi
    ;;
    oev)
      HADOOP_CLASSNAME=org.apache.hadoop.hdfs.tools.offlineEditsViewer.OfflineEditsViewer
    ;;
    oiv)
      HADOOP_CLASSNAME=org.apache.hadoop.hdfs.tools.offlineImageViewer.OfflineImageViewerPB
    ;;
    oiv_legacy)
      HADOOP_CLASSNAME=org.apache.hadoop.hdfs.tools.offlineImageViewer.OfflineImageViewer
    ;;
    portmap)
      HADOOP_SUBCMD_SUPPORTDAEMONIZATION="true"
      HADOOP_CLASSNAME=org.apache.hadoop.portmap.Portmap
      hadoop_debug "Appending HADOOP_PORTMAP_OPTS onto HADOOP_OPTS"
      HADOOP_OPTS="${HADOOP_OPTS} ${HADOOP_PORTMAP_OPTS}"
    ;;
    secondarynamenode)
      HADOOP_SUBCMD_SUPPORTDAEMONIZATION="true"
      HADOOP_CLASSNAME='org.apache.hadoop.hdfs.server.namenode.SecondaryNameNode'
      hadoop_debug "Appending HADOOP_SECONDARYNAMENODE_OPTS onto HADOOP_OPTS"
      HADOOP_OPTS="${HADOOP_OPTS} ${HADOOP_SECONDARYNAMENODE_OPTS}"
      hadoop_add_param HADOOP_OPTS hdfs.audit.logger "-Dhdfs.audit.logger=${HDFS_AUDIT_LOGGER}"
    ;;
    snapshotDiff)
      HADOOP_CLASSNAME=org.apache.hadoop.hdfs.tools.snapshot.SnapshotDiff
    ;;
    storagepolicies)
      HADOOP_CLASSNAME=org.apache.hadoop.hdfs.tools.StoragePolicyAdmin
    ;;
    version)
      HADOOP_CLASSNAME=org.apache.hadoop.util.VersionInfo
    ;;
    zkfc)
      HADOOP_SUBCMD_SUPPORTDAEMONIZATION="true"
      HADOOP_CLASSNAME='org.apache.hadoop.hdfs.tools.DFSZKFailoverController'
      hadoop_debug "Appending HADOOP_ZKFC_OPTS onto HADOOP_OPTS"
      HADOOP_OPTS="${HADOOP_OPTS} ${HADOOP_ZKFC_OPTS}"
    ;;
    *)
      HADOOP_CLASSNAME="${subcmd}"
      if ! hadoop_validate_classname "${HADOOP_CLASSNAME}"; then
        hadoop_exit_with_usage 1
      fi
    ;;
  esac
}

# let's locate libexec...
if [[ -n "${HADOOP_HOME}" ]]; then
  HADOOP_DEFAULT_LIBEXEC_DIR="${HADOOP_HOME}/libexec"
else
  bin=$(cd -P -- "$(dirname -- "${MYNAME}")" >/dev/null && pwd -P)
  HADOOP_DEFAULT_LIBEXEC_DIR="${bin}/../libexec"
fi

HADOOP_LIBEXEC_DIR="${HADOOP_LIBEXEC_DIR:-$HADOOP_DEFAULT_LIBEXEC_DIR}"
# shellcheck disable=SC2034
HADOOP_NEW_CONFIG=true
if [[ -f "${HADOOP_LIBEXEC_DIR}/hdfs-config.sh" ]]; then
  . "${HADOOP_LIBEXEC_DIR}/hdfs-config.sh"
else
  echo "ERROR: Cannot execute ${HADOOP_LIBEXEC_DIR}/hdfs-config.sh." 2>&1
  exit 1
fi

if [[ $# = 0 ]]; then
  hadoop_exit_with_usage 1
fi

HADOOP_SUBCMD=$1
shift

<<<<<<< HEAD
case ${COMMAND} in
  balancer)
    supportdaemonization="true"
    CLASS=org.apache.hadoop.hdfs.server.balancer.Balancer
    hadoop_debug "Appending HADOOP_BALANCER_OPTS onto HADOOP_OPTS"
    HADOOP_OPTS="${HADOOP_OPTS} ${HADOOP_BALANCER_OPTS}"
  ;;
  cacheadmin)
    CLASS=org.apache.hadoop.hdfs.tools.CacheAdmin
  ;;
  classpath)
    hadoop_do_classpath_subcommand CLASS "$@"
  ;;
  crypto)
    CLASS=org.apache.hadoop.hdfs.tools.CryptoAdmin
  ;;
  datanode)
    supportdaemonization="true"
    # Determine if we're starting a secure datanode, and
    # if so, redefine appropriate variables
    if [[ -n "${HADOOP_SECURE_DN_USER}" ]]; then
      secure_service="true"
      secure_user="${HADOOP_SECURE_DN_USER}"

      # backward compatiblity
      HADOOP_SECURE_PID_DIR="${HADOOP_SECURE_PID_DIR:-$HADOOP_SECURE_DN_PID_DIR}"
      HADOOP_SECURE_LOG_DIR="${HADOOP_SECURE_LOG_DIR:-$HADOOP_SECURE_DN_LOG_DIR}"

      hadoop_debug "Appending HADOOP_DATANODE_OPTS onto HADOOP_OPTS"
      hadoop_debug "Appending HADOOP_DN_SECURE_EXTRA_OPTS onto HADOOP_OPTS"
      HADOOP_OPTS="${HADOOP_OPTS} ${HADOOP_DATANODE_OPTS} ${HADOOP_DN_SECURE_EXTRA_OPTS}"
      CLASS="org.apache.hadoop.hdfs.server.datanode.SecureDataNodeStarter"
    else
      hadoop_debug "Appending HADOOP_DATANODE_OPTS onto HADOOP_OPTS"
      HADOOP_OPTS="${HADOOP_OPTS} ${HADOOP_DATANODE_OPTS}"
      CLASS='org.apache.hadoop.hdfs.server.datanode.DataNode'
    fi
  ;;
  debug)
    CLASS='org.apache.hadoop.hdfs.tools.DebugAdmin'
  ;;
  dfs)
    CLASS=org.apache.hadoop.fs.FsShell
    hadoop_debug "Appending HADOOP_CLIENT_OPTS onto HADOOP_OPTS"
    HADOOP_OPTS="${HADOOP_OPTS} ${HADOOP_CLIENT_OPTS}"
  ;;
  dfsadmin)
    CLASS=org.apache.hadoop.hdfs.tools.DFSAdmin
    hadoop_debug "Appending HADOOP_CLIENT_OPTS onto HADOOP_OPTS"
    HADOOP_OPTS="${HADOOP_OPTS} ${HADOOP_CLIENT_OPTS}"
  ;;
  diskbalancer)
  CLASS=org.apache.hadoop.hdfs.tools.DiskBalancer
  ;;
  envvars)
    echo "JAVA_HOME='${JAVA_HOME}'"
    echo "HADOOP_HDFS_HOME='${HADOOP_HDFS_HOME}'"
    echo "HDFS_DIR='${HDFS_DIR}'"
    echo "HDFS_LIB_JARS_DIR='${HDFS_LIB_JARS_DIR}'"
    echo "HADOOP_CONF_DIR='${HADOOP_CONF_DIR}'"
    echo "HADOOP_TOOLS_HOME='${HADOOP_TOOLS_HOME}'"
    echo "HADOOP_TOOLS_DIR='${HADOOP_TOOLS_DIR}'"
    echo "HADOOP_TOOLS_LIB_JARS_DIR='${HADOOP_TOOLS_LIB_JARS_DIR}'"
    exit 0
  ;;
  erasurecode)
    CLASS=org.apache.hadoop.hdfs.tools.erasurecode.ECCli
    hadoop_debug "Appending HADOOP_CLIENT_OPTS onto HADOOP_OPTS"
    HADOOP_OPTS="${HADOOP_OPTS} ${HADOOP_CLIENT_OPTS}"
  ;;
  fetchdt)
    CLASS=org.apache.hadoop.hdfs.tools.DelegationTokenFetcher
  ;;
  fsck)
    CLASS=org.apache.hadoop.hdfs.tools.DFSck
    hadoop_debug "Appending HADOOP_CLIENT_OPTS onto HADOOP_OPTS"
    HADOOP_OPTS="${HADOOP_OPTS} ${HADOOP_CLIENT_OPTS}"
  ;;
  getconf)
    CLASS=org.apache.hadoop.hdfs.tools.GetConf
  ;;
  groups)
    CLASS=org.apache.hadoop.hdfs.tools.GetGroups
  ;;
  haadmin)
    CLASS=org.apache.hadoop.hdfs.tools.DFSHAAdmin
    hadoop_debug "Appending HADOOP_CLIENT_OPTS onto HADOOP_OPTS"
    HADOOP_OPTS="${HADOOP_OPTS} ${HADOOP_CLIENT_OPTS}"
  ;;
  journalnode)
    supportdaemonization="true"
    CLASS='org.apache.hadoop.hdfs.qjournal.server.JournalNode'
    hadoop_debug "Appending HADOOP_JOURNALNODE_OPTS onto HADOOP_OPTS"
    HADOOP_OPTS="${HADOOP_OPTS} ${HADOOP_JOURNALNODE_OPTS}"
  ;;
  jmxget)
    CLASS=org.apache.hadoop.hdfs.tools.JMXGet
  ;;
  lsSnapshottableDir)
    CLASS=org.apache.hadoop.hdfs.tools.snapshot.LsSnapshottableDir
  ;;
  mover)
    supportdaemonization="true"
    CLASS=org.apache.hadoop.hdfs.server.mover.Mover
    hadoop_debug "Appending HADOOP_MOVER_OPTS onto HADOOP_OPTS"
    HADOOP_OPTS="${HADOOP_OPTS} ${HADOOP_MOVER_OPTS}"
  ;;
  namenode)
    supportdaemonization="true"
    CLASS='org.apache.hadoop.hdfs.server.namenode.NameNode'
    hadoop_debug "Appending HADOOP_NAMENODE_OPTS onto HADOOP_OPTS"
    HADOOP_OPTS="${HADOOP_OPTS} ${HADOOP_NAMENODE_OPTS}"
    hadoop_add_param HADOOP_OPTS hdfs.audit.logger "-Dhdfs.audit.logger=${HDFS_AUDIT_LOGGER}"
  ;;
  nfs3)
    supportdaemonization="true"
    if [[ -n "${HADOOP_PRIVILEGED_NFS_USER}" ]]; then
      secure_service="true"
      secure_user="${HADOOP_PRIVILEGED_NFS_USER}"
=======
HADOOP_SUBCMD_ARGS=("$@")
>>>>>>> 6d043aa4

if declare -f hdfs_subcommand_"${HADOOP_SUBCMD}" >/dev/null 2>&1; then
  hadoop_debug "Calling dynamically: hdfs_subcommand_${HADOOP_SUBCMD} ${HADOOP_SUBCMD_ARGS[*]}"
  "hdfs_subcommand_${HADOOP_SUBCMD}" "${HADOOP_SUBCMD_ARGS[@]}"
else
  hdfscmd_case "${HADOOP_SUBCMD}" "${HADOOP_SUBCMD_ARGS[@]}"
fi

hadoop_verify_user "${HADOOP_SUBCMD}"

if [[ ${HADOOP_SLAVE_MODE} = true ]]; then
  hadoop_common_slave_mode_execute "${HADOOP_HDFS_HOME}/bin/hdfs" "${HADOOP_USER_PARAMS[@]}"
  exit $?
fi

if [[ "${HADOOP_SUBCMD_SECURESERVICE}" = true ]]; then
  HADOOP_SECURE_USER="${HADOOP_SUBCMD_SECUREUSER}"
  hadoop_verify_secure_prereq
  hadoop_setup_secure_service
  priv_outfile="${HADOOP_LOG_DIR}/privileged-${HADOOP_IDENT_STRING}-${HADOOP_SUBCMD}-${HOSTNAME}.out"
  priv_errfile="${HADOOP_LOG_DIR}/privileged-${HADOOP_IDENT_STRING}-${HADOOP_SUBCMD}-${HOSTNAME}.err"
  priv_pidfile="${HADOOP_PID_DIR}/privileged-${HADOOP_IDENT_STRING}-${HADOOP_SUBCMD}.pid"
  daemon_outfile="${HADOOP_LOG_DIR}/hadoop-${HADOOP_SECURE_USER}-${HADOOP_IDENT_STRING}-${HADOOP_SUBCMD}-${HOSTNAME}.out"
  daemon_pidfile="${HADOOP_PID_DIR}/hadoop-${HADOOP_SECURE_USER}-${HADOOP_IDENT_STRING}-${HADOOP_SUBCMD}.pid"
else
  daemon_outfile="${HADOOP_LOG_DIR}/hadoop-${HADOOP_IDENT_STRING}-${HADOOP_SUBCMD}-${HOSTNAME}.out"
  daemon_pidfile="${HADOOP_PID_DIR}/hadoop-${HADOOP_IDENT_STRING}-${HADOOP_SUBCMD}.pid"
fi

if [[ "${HADOOP_DAEMON_MODE}" != "default" ]]; then
  # shellcheck disable=SC2034
  HADOOP_ROOT_LOGGER="${HADOOP_DAEMON_ROOT_LOGGER}"
  if [[ -n "${HADOOP_SUBCMD_SECURESERVICE}" ]]; then
    # shellcheck disable=SC2034
    HADOOP_LOGFILE="hadoop-${HADOOP_SECURE_USER}-${HADOOP_IDENT_STRING}-${HADOOP_SUBCMD}-${HOSTNAME}.log"
  else
    # shellcheck disable=SC2034
    HADOOP_LOGFILE="hadoop-${HADOOP_IDENT_STRING}-${HADOOP_SUBCMD}-${HOSTNAME}.log"
  fi
fi

hadoop_finalize

if [[ "${HADOOP_SUBCMD_SUPPORTDAEMONIZATION}" = true ]]; then
  if [[ "${HADOOP_SUBCMD_SECURESERVICE}" = true ]]; then
    hadoop_secure_daemon_handler \
      "${HADOOP_DAEMON_MODE}" \
      "${HADOOP_SUBCMD}" \
      "${HADOOP_CLASSNAME}" \
      "${daemon_pidfile}" \
      "${daemon_outfile}" \
      "${priv_pidfile}" \
      "${priv_outfile}" \
      "${priv_errfile}" \
      "${HADOOP_SUBCMD_ARGS[@]}"
  else
    hadoop_daemon_handler \
      "${HADOOP_DAEMON_MODE}" \
      "${HADOOP_SUBCMD}" \
      "${HADOOP_CLASSNAME}" \
      "${daemon_pidfile}" \
      "${daemon_outfile}" \
      "${HADOOP_SUBCMD_ARGS[@]}"
  fi
  exit $?
else
  # shellcheck disable=SC2086
  hadoop_java_exec "${HADOOP_SUBCMD}" "${HADOOP_CLASSNAME}" "${HADOOP_SUBCMD_ARGS[@]}"
fi<|MERGE_RESOLUTION|>--- conflicted
+++ resolved
@@ -126,6 +126,11 @@
       hadoop_debug "Appending HADOOP_CLIENT_OPTS onto HADOOP_OPTS"
       HADOOP_OPTS="${HADOOP_OPTS} ${HADOOP_CLIENT_OPTS}"
     ;;
+    diskbalancer)
+      HADOOP_CLASSNAME=org.apache.hadoop.hdfs.tools.DiskBalancer
+      hadoop_debug "Appending HADOOP_CLIENT_OPTS onto HADOOP_OPTS"
+      HADOOP_OPTS="${HADOOP_OPTS} ${HADOOP_CLIENT_OPTS}"
+    ;;
     envvars)
       echo "JAVA_HOME='${JAVA_HOME}'"
       echo "HADOOP_HDFS_HOME='${HADOOP_HDFS_HOME}'"
@@ -277,129 +282,7 @@
 HADOOP_SUBCMD=$1
 shift
 
-<<<<<<< HEAD
-case ${COMMAND} in
-  balancer)
-    supportdaemonization="true"
-    CLASS=org.apache.hadoop.hdfs.server.balancer.Balancer
-    hadoop_debug "Appending HADOOP_BALANCER_OPTS onto HADOOP_OPTS"
-    HADOOP_OPTS="${HADOOP_OPTS} ${HADOOP_BALANCER_OPTS}"
-  ;;
-  cacheadmin)
-    CLASS=org.apache.hadoop.hdfs.tools.CacheAdmin
-  ;;
-  classpath)
-    hadoop_do_classpath_subcommand CLASS "$@"
-  ;;
-  crypto)
-    CLASS=org.apache.hadoop.hdfs.tools.CryptoAdmin
-  ;;
-  datanode)
-    supportdaemonization="true"
-    # Determine if we're starting a secure datanode, and
-    # if so, redefine appropriate variables
-    if [[ -n "${HADOOP_SECURE_DN_USER}" ]]; then
-      secure_service="true"
-      secure_user="${HADOOP_SECURE_DN_USER}"
-
-      # backward compatiblity
-      HADOOP_SECURE_PID_DIR="${HADOOP_SECURE_PID_DIR:-$HADOOP_SECURE_DN_PID_DIR}"
-      HADOOP_SECURE_LOG_DIR="${HADOOP_SECURE_LOG_DIR:-$HADOOP_SECURE_DN_LOG_DIR}"
-
-      hadoop_debug "Appending HADOOP_DATANODE_OPTS onto HADOOP_OPTS"
-      hadoop_debug "Appending HADOOP_DN_SECURE_EXTRA_OPTS onto HADOOP_OPTS"
-      HADOOP_OPTS="${HADOOP_OPTS} ${HADOOP_DATANODE_OPTS} ${HADOOP_DN_SECURE_EXTRA_OPTS}"
-      CLASS="org.apache.hadoop.hdfs.server.datanode.SecureDataNodeStarter"
-    else
-      hadoop_debug "Appending HADOOP_DATANODE_OPTS onto HADOOP_OPTS"
-      HADOOP_OPTS="${HADOOP_OPTS} ${HADOOP_DATANODE_OPTS}"
-      CLASS='org.apache.hadoop.hdfs.server.datanode.DataNode'
-    fi
-  ;;
-  debug)
-    CLASS='org.apache.hadoop.hdfs.tools.DebugAdmin'
-  ;;
-  dfs)
-    CLASS=org.apache.hadoop.fs.FsShell
-    hadoop_debug "Appending HADOOP_CLIENT_OPTS onto HADOOP_OPTS"
-    HADOOP_OPTS="${HADOOP_OPTS} ${HADOOP_CLIENT_OPTS}"
-  ;;
-  dfsadmin)
-    CLASS=org.apache.hadoop.hdfs.tools.DFSAdmin
-    hadoop_debug "Appending HADOOP_CLIENT_OPTS onto HADOOP_OPTS"
-    HADOOP_OPTS="${HADOOP_OPTS} ${HADOOP_CLIENT_OPTS}"
-  ;;
-  diskbalancer)
-  CLASS=org.apache.hadoop.hdfs.tools.DiskBalancer
-  ;;
-  envvars)
-    echo "JAVA_HOME='${JAVA_HOME}'"
-    echo "HADOOP_HDFS_HOME='${HADOOP_HDFS_HOME}'"
-    echo "HDFS_DIR='${HDFS_DIR}'"
-    echo "HDFS_LIB_JARS_DIR='${HDFS_LIB_JARS_DIR}'"
-    echo "HADOOP_CONF_DIR='${HADOOP_CONF_DIR}'"
-    echo "HADOOP_TOOLS_HOME='${HADOOP_TOOLS_HOME}'"
-    echo "HADOOP_TOOLS_DIR='${HADOOP_TOOLS_DIR}'"
-    echo "HADOOP_TOOLS_LIB_JARS_DIR='${HADOOP_TOOLS_LIB_JARS_DIR}'"
-    exit 0
-  ;;
-  erasurecode)
-    CLASS=org.apache.hadoop.hdfs.tools.erasurecode.ECCli
-    hadoop_debug "Appending HADOOP_CLIENT_OPTS onto HADOOP_OPTS"
-    HADOOP_OPTS="${HADOOP_OPTS} ${HADOOP_CLIENT_OPTS}"
-  ;;
-  fetchdt)
-    CLASS=org.apache.hadoop.hdfs.tools.DelegationTokenFetcher
-  ;;
-  fsck)
-    CLASS=org.apache.hadoop.hdfs.tools.DFSck
-    hadoop_debug "Appending HADOOP_CLIENT_OPTS onto HADOOP_OPTS"
-    HADOOP_OPTS="${HADOOP_OPTS} ${HADOOP_CLIENT_OPTS}"
-  ;;
-  getconf)
-    CLASS=org.apache.hadoop.hdfs.tools.GetConf
-  ;;
-  groups)
-    CLASS=org.apache.hadoop.hdfs.tools.GetGroups
-  ;;
-  haadmin)
-    CLASS=org.apache.hadoop.hdfs.tools.DFSHAAdmin
-    hadoop_debug "Appending HADOOP_CLIENT_OPTS onto HADOOP_OPTS"
-    HADOOP_OPTS="${HADOOP_OPTS} ${HADOOP_CLIENT_OPTS}"
-  ;;
-  journalnode)
-    supportdaemonization="true"
-    CLASS='org.apache.hadoop.hdfs.qjournal.server.JournalNode'
-    hadoop_debug "Appending HADOOP_JOURNALNODE_OPTS onto HADOOP_OPTS"
-    HADOOP_OPTS="${HADOOP_OPTS} ${HADOOP_JOURNALNODE_OPTS}"
-  ;;
-  jmxget)
-    CLASS=org.apache.hadoop.hdfs.tools.JMXGet
-  ;;
-  lsSnapshottableDir)
-    CLASS=org.apache.hadoop.hdfs.tools.snapshot.LsSnapshottableDir
-  ;;
-  mover)
-    supportdaemonization="true"
-    CLASS=org.apache.hadoop.hdfs.server.mover.Mover
-    hadoop_debug "Appending HADOOP_MOVER_OPTS onto HADOOP_OPTS"
-    HADOOP_OPTS="${HADOOP_OPTS} ${HADOOP_MOVER_OPTS}"
-  ;;
-  namenode)
-    supportdaemonization="true"
-    CLASS='org.apache.hadoop.hdfs.server.namenode.NameNode'
-    hadoop_debug "Appending HADOOP_NAMENODE_OPTS onto HADOOP_OPTS"
-    HADOOP_OPTS="${HADOOP_OPTS} ${HADOOP_NAMENODE_OPTS}"
-    hadoop_add_param HADOOP_OPTS hdfs.audit.logger "-Dhdfs.audit.logger=${HDFS_AUDIT_LOGGER}"
-  ;;
-  nfs3)
-    supportdaemonization="true"
-    if [[ -n "${HADOOP_PRIVILEGED_NFS_USER}" ]]; then
-      secure_service="true"
-      secure_user="${HADOOP_PRIVILEGED_NFS_USER}"
-=======
 HADOOP_SUBCMD_ARGS=("$@")
->>>>>>> 6d043aa4
 
 if declare -f hdfs_subcommand_"${HADOOP_SUBCMD}" >/dev/null 2>&1; then
   hadoop_debug "Calling dynamically: hdfs_subcommand_${HADOOP_SUBCMD} ${HADOOP_SUBCMD_ARGS[*]}"
