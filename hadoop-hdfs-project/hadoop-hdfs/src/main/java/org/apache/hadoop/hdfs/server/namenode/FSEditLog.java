--- conflicted
+++ resolved
@@ -17,27 +17,16 @@
  */
 package org.apache.hadoop.hdfs.server.namenode;
 
-<<<<<<< HEAD
-import static org.apache.hadoop.util.Time.now;
-
-import java.net.URI;
-import java.io.IOException;
-=======
 import static org.apache.hadoop.util.ExitUtil.terminate;
 import static org.apache.hadoop.util.Time.now;
 
 import java.io.IOException;
 import java.lang.reflect.Constructor;
 import java.net.URI;
->>>>>>> fbf12270
 import java.util.ArrayList;
 import java.util.Collection;
 import java.util.Iterator;
 import java.util.List;
-<<<<<<< HEAD
-import java.lang.reflect.Constructor;
-=======
->>>>>>> fbf12270
 
 import org.apache.commons.logging.Log;
 import org.apache.commons.logging.LogFactory;
@@ -47,17 +36,6 @@
 import org.apache.hadoop.fs.Options;
 import org.apache.hadoop.fs.permission.FsPermission;
 import org.apache.hadoop.hdfs.DFSConfigKeys;
-<<<<<<< HEAD
-import org.apache.hadoop.hdfs.protocol.HdfsConstants;
-import org.apache.hadoop.hdfs.security.token.delegation.DelegationTokenIdentifier;
-
-import static org.apache.hadoop.util.ExitUtil.terminate;
-
-import org.apache.hadoop.hdfs.server.common.HdfsServerConstants.NamenodeRole;
-import org.apache.hadoop.hdfs.server.common.Storage.FormatConfirmable;
-import org.apache.hadoop.hdfs.server.common.Storage.StorageDirectory;
-import org.apache.hadoop.hdfs.server.namenode.FSEditLogOp.AddOp;
-=======
 import org.apache.hadoop.hdfs.protocol.CachePoolInfo;
 import org.apache.hadoop.hdfs.protocol.HdfsConstants;
 import org.apache.hadoop.hdfs.protocol.CacheDirectiveInfo;
@@ -70,7 +48,6 @@
 import org.apache.hadoop.hdfs.server.namenode.FSEditLogOp.AddCacheDirectiveInfoOp;
 import org.apache.hadoop.hdfs.server.namenode.FSEditLogOp.ModifyCacheDirectiveInfoOp;
 import org.apache.hadoop.hdfs.server.namenode.FSEditLogOp.AllocateBlockIdOp;
->>>>>>> fbf12270
 import org.apache.hadoop.hdfs.server.namenode.FSEditLogOp.AllowSnapshotOp;
 import org.apache.hadoop.hdfs.server.namenode.FSEditLogOp.CancelDelegationTokenOp;
 import org.apache.hadoop.hdfs.server.namenode.FSEditLogOp.CloseOp;
@@ -82,25 +59,17 @@
 import org.apache.hadoop.hdfs.server.namenode.FSEditLogOp.GetDelegationTokenOp;
 import org.apache.hadoop.hdfs.server.namenode.FSEditLogOp.LogSegmentOp;
 import org.apache.hadoop.hdfs.server.namenode.FSEditLogOp.MkdirOp;
-<<<<<<< HEAD
-import org.apache.hadoop.hdfs.server.namenode.FSEditLogOp.OpInstanceCache;
-import org.apache.hadoop.hdfs.server.namenode.FSEditLogOp.ReassignLeaseOp;
-=======
 import org.apache.hadoop.hdfs.server.namenode.FSEditLogOp.ModifyCachePoolOp;
 import org.apache.hadoop.hdfs.server.namenode.FSEditLogOp.OpInstanceCache;
 import org.apache.hadoop.hdfs.server.namenode.FSEditLogOp.ReassignLeaseOp;
 import org.apache.hadoop.hdfs.server.namenode.FSEditLogOp.RemoveCachePoolOp;
 import org.apache.hadoop.hdfs.server.namenode.FSEditLogOp.RemoveCacheDirectiveInfoOp;
->>>>>>> fbf12270
 import org.apache.hadoop.hdfs.server.namenode.FSEditLogOp.RenameOldOp;
 import org.apache.hadoop.hdfs.server.namenode.FSEditLogOp.RenameOp;
 import org.apache.hadoop.hdfs.server.namenode.FSEditLogOp.RenameSnapshotOp;
 import org.apache.hadoop.hdfs.server.namenode.FSEditLogOp.RenewDelegationTokenOp;
-<<<<<<< HEAD
-=======
 import org.apache.hadoop.hdfs.server.namenode.FSEditLogOp.SetGenstampV1Op;
 import org.apache.hadoop.hdfs.server.namenode.FSEditLogOp.SetGenstampV2Op;
->>>>>>> fbf12270
 import org.apache.hadoop.hdfs.server.namenode.FSEditLogOp.SetOwnerOp;
 import org.apache.hadoop.hdfs.server.namenode.FSEditLogOp.SetPermissionsOp;
 import org.apache.hadoop.hdfs.server.namenode.FSEditLogOp.SetQuotaOp;
@@ -109,15 +78,7 @@
 import org.apache.hadoop.hdfs.server.namenode.FSEditLogOp.TimesOp;
 import org.apache.hadoop.hdfs.server.namenode.FSEditLogOp.UpdateBlocksOp;
 import org.apache.hadoop.hdfs.server.namenode.FSEditLogOp.UpdateMasterKeyOp;
-<<<<<<< HEAD
-import org.apache.hadoop.hdfs.server.namenode.FSEditLogOp.AllocateBlockIdOp;
-import org.apache.hadoop.hdfs.server.namenode.FSEditLogOp.SetGenstampV1Op;
-import org.apache.hadoop.hdfs.server.namenode.FSEditLogOp.SetGenstampV2Op;
 import org.apache.hadoop.hdfs.server.namenode.JournalSet.JournalAndStream;
-import org.apache.hadoop.hdfs.server.namenode.NNStorage.NameNodeDirType;
-=======
-import org.apache.hadoop.hdfs.server.namenode.JournalSet.JournalAndStream;
->>>>>>> fbf12270
 import org.apache.hadoop.hdfs.server.namenode.metrics.NameNodeMetrics;
 import org.apache.hadoop.hdfs.server.protocol.NamenodeRegistration;
 import org.apache.hadoop.hdfs.server.protocol.NamespaceInfo;
@@ -125,7 +86,6 @@
 import org.apache.hadoop.io.IOUtils;
 import org.apache.hadoop.ipc.Server;
 import org.apache.hadoop.security.token.delegation.DelegationKey;
-import org.apache.hadoop.conf.Configuration;
 
 import com.google.common.annotations.VisibleForTesting;
 import com.google.common.base.Preconditions;
@@ -200,17 +160,10 @@
   private long totalTimeTransactions;  // total time for all transactions
   private NameNodeMetrics metrics;
 
-<<<<<<< HEAD
-  private NNStorage storage;
-  private Configuration conf;
-  
-  private List<URI> editsDirs;
-=======
   private final NNStorage storage;
   private final Configuration conf;
   
   private final List<URI> editsDirs;
->>>>>>> fbf12270
 
   private ThreadLocal<OpInstanceCache> cache =
       new ThreadLocal<OpInstanceCache>() {
@@ -223,11 +176,7 @@
   /**
    * The edit directories that are shared between primary and secondary.
    */
-<<<<<<< HEAD
-  private List<URI> sharedEditsDirs;
-=======
   private final List<URI> sharedEditsDirs;
->>>>>>> fbf12270
 
   private static class TransactionId {
     public long txid;
@@ -254,13 +203,6 @@
    * @param editsDirs List of journals to use
    */
   FSEditLog(Configuration conf, NNStorage storage, List<URI> editsDirs) {
-<<<<<<< HEAD
-    init(conf, storage, editsDirs);
-  }
-  
-  private void init(Configuration conf, NNStorage storage, List<URI> editsDirs) {
-=======
->>>>>>> fbf12270
     isSyncRunning = false;
     this.conf = conf;
     this.storage = storage;
@@ -340,11 +282,7 @@
     // Safety check: we should never start a segment if there are
     // newer txids readable.
     List<EditLogInputStream> streams = new ArrayList<EditLogInputStream>();
-<<<<<<< HEAD
-    journalSet.selectInputStreams(streams, segmentTxId, true, true);
-=======
     journalSet.selectInputStreams(streams, segmentTxId, true);
->>>>>>> fbf12270
     if (!streams.isEmpty()) {
       String error = String.format("Cannot start writing at txid %s " +
         "when there is a stream available for read: %s",
@@ -353,11 +291,7 @@
       throw new IllegalStateException(error);
     }
     
-<<<<<<< HEAD
-    startLogSegment(segmentTxId, true);
-=======
     startLogSegmentAndWriteHeaderTxn(segmentTxId);
->>>>>>> fbf12270
     assert state == State.IN_SEGMENT : "Bad state: " + state;
   }
   
@@ -742,13 +676,8 @@
    * Add open lease record to edit log. 
    * Records the block locations of the last block.
    */
-<<<<<<< HEAD
-  public void logOpenFile(String path, INodeFileUnderConstruction newNode,
-      boolean toLogRpcIds) {
-=======
   public void logOpenFile(String path, INodeFile newNode, boolean toLogRpcIds) {
     Preconditions.checkArgument(newNode.isUnderConstruction());
->>>>>>> fbf12270
     AddOp op = AddOp.getInstance(cache.get())
       .setInodeId(newNode.getId())
       .setPath(path)
@@ -758,13 +687,8 @@
       .setBlockSize(newNode.getPreferredBlockSize())
       .setBlocks(newNode.getBlocks())
       .setPermissionStatus(newNode.getPermissionStatus())
-<<<<<<< HEAD
-      .setClientName(newNode.getClientName())
-      .setClientMachine(newNode.getClientMachine());
-=======
       .setClientName(newNode.getFileUnderConstructionFeature().getClientName())
       .setClientMachine(newNode.getFileUnderConstructionFeature().getClientMachine());
->>>>>>> fbf12270
     logRpcIds(op, toLogRpcIds);
     logEdit(op);
   }
@@ -785,13 +709,8 @@
     logEdit(op);
   }
   
-<<<<<<< HEAD
-  public void logUpdateBlocks(String path, INodeFileUnderConstruction file,
-      boolean toLogRpcIds) {
-=======
   public void logUpdateBlocks(String path, INodeFile file, boolean toLogRpcIds) {
     Preconditions.checkArgument(file.isUnderConstruction());
->>>>>>> fbf12270
     UpdateBlocksOp op = UpdateBlocksOp.getInstance(cache.get())
       .setPath(path)
       .setBlocks(file.getBlocks());
@@ -1030,12 +949,6 @@
         .setSnapshotRoot(path);
     logEdit(op);
   }
-<<<<<<< HEAD
-  
-  /**
-   * Get all the journals this edit log is currently operating on.
-   */
-=======
 
   /**
    * Log a CacheDirectiveInfo returned from
@@ -1090,7 +1003,6 @@
   /**
    * Get all the journals this edit log is currently operating on.
    */
->>>>>>> fbf12270
   synchronized List<JournalAndStream> getJournals() {
     return journalSet.getAllJournalStreams();
   }
@@ -1121,11 +1033,7 @@
    */
   public synchronized RemoteEditLogManifest getEditLogManifest(long fromTxId)
       throws IOException {
-<<<<<<< HEAD
-    return journalSet.getEditLogManifest(fromTxId, true);
-=======
     return journalSet.getEditLogManifest(fromTxId);
->>>>>>> fbf12270
   }
  
   /**
@@ -1209,13 +1117,6 @@
     state = State.IN_SEGMENT;
   }
 
-<<<<<<< HEAD
-    if (writeHeaderTxn) {
-      logEdit(LogSegmentOp.getInstance(cache.get(),
-          FSEditLogOpCodes.OP_START_LOG_SEGMENT));
-      logSync();
-    }
-=======
   synchronized void startLogSegmentAndWriteHeaderTxn(final long segmentTxId
       ) throws IOException {
     startLogSegment(segmentTxId);
@@ -1223,7 +1124,6 @@
     logEdit(LogSegmentOp.getInstance(cache.get(),
         FSEditLogOpCodes.OP_START_LOG_SEGMENT));
     logSync();
->>>>>>> fbf12270
   }
 
   /**
@@ -1357,11 +1257,7 @@
     
     LOG.info("Registering new backup node: " + bnReg);
     BackupJournalManager bjm = new BackupJournalManager(bnReg, nnReg);
-<<<<<<< HEAD
-    journalSet.add(bjm, true);
-=======
     journalSet.add(bjm, false);
->>>>>>> fbf12270
   }
   
   synchronized void releaseBackupStream(NamenodeRegistration registration)
@@ -1432,30 +1328,14 @@
   
   @Override
   public void selectInputStreams(Collection<EditLogInputStream> streams,
-<<<<<<< HEAD
-      long fromTxId, boolean inProgressOk, boolean forReading) throws IOException {
-    journalSet.selectInputStreams(streams, fromTxId, inProgressOk, forReading);
-=======
       long fromTxId, boolean inProgressOk) throws IOException {
     journalSet.selectInputStreams(streams, fromTxId, inProgressOk);
->>>>>>> fbf12270
   }
 
   public Collection<EditLogInputStream> selectInputStreams(
       long fromTxId, long toAtLeastTxId) throws IOException {
     return selectInputStreams(fromTxId, toAtLeastTxId, null, true);
   }
-<<<<<<< HEAD
-
-  /** Select a list of input streams to load */
-  public Collection<EditLogInputStream> selectInputStreams(
-      long fromTxId, long toAtLeastTxId, MetaRecoveryContext recovery,
-      boolean inProgressOk) throws IOException {
-    return selectInputStreams(fromTxId, toAtLeastTxId, recovery, inProgressOk,
-        true);
-  }
-=======
->>>>>>> fbf12270
   
   /**
    * Select a list of input streams.
@@ -1463,22 +1343,12 @@
    * @param fromTxId first transaction in the selected streams
    * @param toAtLeast the selected streams must contain this transaction
    * @param inProgessOk set to true if in-progress streams are OK
-<<<<<<< HEAD
-   * @param forReading whether or not to use the streams to load the edit log
-   */
-  public synchronized Collection<EditLogInputStream> selectInputStreams(
-      long fromTxId, long toAtLeastTxId, MetaRecoveryContext recovery,
-      boolean inProgressOk, boolean forReading) throws IOException {
-    List<EditLogInputStream> streams = new ArrayList<EditLogInputStream>();
-    selectInputStreams(streams, fromTxId, inProgressOk, forReading);
-=======
    */
   public synchronized Collection<EditLogInputStream> selectInputStreams(
       long fromTxId, long toAtLeastTxId, MetaRecoveryContext recovery,
       boolean inProgressOk) throws IOException {
     List<EditLogInputStream> streams = new ArrayList<EditLogInputStream>();
     selectInputStreams(streams, fromTxId, inProgressOk);
->>>>>>> fbf12270
 
     try {
       checkForGaps(streams, fromTxId, toAtLeastTxId, inProgressOk);
