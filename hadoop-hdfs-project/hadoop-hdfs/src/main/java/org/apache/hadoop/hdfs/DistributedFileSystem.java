/**
 * Licensed to the Apache Software Foundation (ASF) under one
 * or more contributor license agreements.  See the NOTICE file
 * distributed with this work for additional information
 * regarding copyright ownership.  The ASF licenses this file
 * to you under the Apache License, Version 2.0 (the
 * "License"); you may not use this file except in compliance
 * with the License.  You may obtain a copy of the License at
 *
 *     http://www.apache.org/licenses/LICENSE-2.0
 *
 * Unless required by applicable law or agreed to in writing, software
 * distributed under the License is distributed on an "AS IS" BASIS,
 * WITHOUT WARRANTIES OR CONDITIONS OF ANY KIND, either express or implied.
 * See the License for the specific language governing permissions and
 * limitations under the License.
 */

package org.apache.hadoop.hdfs;

import java.io.FileNotFoundException;
import java.io.IOException;
import java.net.InetSocketAddress;
import java.net.URI;
import java.util.ArrayList;
import java.util.EnumSet;
import java.util.List;

import org.apache.hadoop.classification.InterfaceAudience;
import org.apache.hadoop.classification.InterfaceStability;
import org.apache.hadoop.conf.Configuration;
import org.apache.hadoop.fs.BlockLocation;
import org.apache.hadoop.fs.BlockStorageLocation;
<<<<<<< HEAD
=======
import org.apache.hadoop.fs.CacheFlag;
>>>>>>> fbf12270
import org.apache.hadoop.fs.ContentSummary;
import org.apache.hadoop.fs.CreateFlag;
import org.apache.hadoop.fs.FSDataInputStream;
import org.apache.hadoop.fs.FSDataOutputStream;
import org.apache.hadoop.fs.FSLinkResolver;
import org.apache.hadoop.fs.FileAlreadyExistsException;
import org.apache.hadoop.fs.FileChecksum;
import org.apache.hadoop.fs.FileStatus;
import org.apache.hadoop.fs.FileSystem;
import org.apache.hadoop.fs.FileSystemLinkResolver;
import org.apache.hadoop.fs.FsServerDefaults;
import org.apache.hadoop.fs.FsStatus;
import org.apache.hadoop.fs.LocatedFileStatus;
import org.apache.hadoop.fs.Options;
import org.apache.hadoop.fs.Options.ChecksumOpt;
import org.apache.hadoop.fs.ParentNotDirectoryException;
import org.apache.hadoop.fs.Path;
import org.apache.hadoop.fs.PathFilter;
import org.apache.hadoop.fs.RemoteIterator;
import org.apache.hadoop.fs.UnresolvedLinkException;
import org.apache.hadoop.fs.UnsupportedFileSystemException;
import org.apache.hadoop.fs.VolumeId;
import org.apache.hadoop.fs.permission.FsPermission;
import org.apache.hadoop.hdfs.client.HdfsAdmin;
import org.apache.hadoop.hdfs.client.HdfsDataInputStream;
import org.apache.hadoop.hdfs.client.HdfsDataOutputStream;
<<<<<<< HEAD
=======
import org.apache.hadoop.hdfs.protocol.CacheDirectiveEntry;
import org.apache.hadoop.hdfs.protocol.CachePoolEntry;
import org.apache.hadoop.hdfs.protocol.CachePoolInfo;
>>>>>>> fbf12270
import org.apache.hadoop.hdfs.protocol.DatanodeInfo;
import org.apache.hadoop.hdfs.protocol.DirectoryListing;
import org.apache.hadoop.hdfs.protocol.ExtendedBlock;
import org.apache.hadoop.hdfs.protocol.HdfsConstants;
import org.apache.hadoop.hdfs.protocol.HdfsConstants.DatanodeReportType;
import org.apache.hadoop.hdfs.protocol.HdfsConstants.SafeModeAction;
import org.apache.hadoop.hdfs.protocol.HdfsFileStatus;
import org.apache.hadoop.hdfs.protocol.HdfsLocatedFileStatus;
import org.apache.hadoop.hdfs.protocol.LocatedBlock;
<<<<<<< HEAD
=======
import org.apache.hadoop.hdfs.protocol.CacheDirectiveInfo;
>>>>>>> fbf12270
import org.apache.hadoop.hdfs.protocol.SnapshotDiffReport;
import org.apache.hadoop.hdfs.protocol.SnapshottableDirectoryStatus;
import org.apache.hadoop.hdfs.security.token.block.InvalidBlockTokenException;
import org.apache.hadoop.hdfs.security.token.delegation.DelegationTokenIdentifier;
import org.apache.hadoop.hdfs.server.namenode.NameNode;
import org.apache.hadoop.io.Text;
import org.apache.hadoop.net.NetUtils;
import org.apache.hadoop.security.AccessControlException;
import org.apache.hadoop.security.token.SecretManager.InvalidToken;
import org.apache.hadoop.security.token.Token;
import org.apache.hadoop.util.Progressable;

import com.google.common.annotations.VisibleForTesting;
<<<<<<< HEAD
=======
import com.google.common.base.Preconditions;
>>>>>>> fbf12270


/****************************************************************
 * Implementation of the abstract FileSystem for the DFS system.
 * This object is the way end-user code interacts with a Hadoop
 * DistributedFileSystem.
 *
 *****************************************************************/
@InterfaceAudience.LimitedPrivate({ "MapReduce", "HBase" })
@InterfaceStability.Unstable
public class DistributedFileSystem extends FileSystem {
  private Path workingDir;
  private URI uri;

  DFSClient dfs;
  private boolean verifyChecksum = true;
  
  static{
    HdfsConfiguration.init();
  }

  public DistributedFileSystem() {
  }

  /**
   * Return the protocol scheme for the FileSystem.
   * <p/>
   *
   * @return <code>hdfs</code>
   */
  @Override
  public String getScheme() {
    return HdfsConstants.HDFS_URI_SCHEME;
  }

  @Deprecated
  public DistributedFileSystem(InetSocketAddress namenode,
    Configuration conf) throws IOException {
    initialize(NameNode.getUri(namenode), conf);
  }

  @Override
  public URI getUri() { return uri; }

  @Override
  public void initialize(URI uri, Configuration conf) throws IOException {
    super.initialize(uri, conf);
    setConf(conf);

    String host = uri.getHost();
    if (host == null) {
      throw new IOException("Incomplete HDFS URI, no host: "+ uri);
    }

    this.dfs = new DFSClient(uri, conf, statistics);
    this.uri = URI.create(uri.getScheme()+"://"+uri.getAuthority());
    this.workingDir = getHomeDirectory();
  }

  @Override
  public Path getWorkingDirectory() {
    return workingDir;
  }

  @Override
  public long getDefaultBlockSize() {
    return dfs.getDefaultBlockSize();
  }

  @Override
  public short getDefaultReplication() {
    return dfs.getDefaultReplication();
  }

  @Override
  public void setWorkingDirectory(Path dir) {
    String result = fixRelativePart(dir).toUri().getPath();
    if (!DFSUtil.isValidName(result)) {
      throw new IllegalArgumentException("Invalid DFS directory name " + 
                                         result);
    }
    workingDir = fixRelativePart(dir);
  }

  
  @Override
  public Path getHomeDirectory() {
    return makeQualified(new Path("/user/" + dfs.ugi.getShortUserName()));
  }

  /**
   * Checks that the passed URI belongs to this filesystem and returns
   * just the path component. Expects a URI with an absolute path.
   * 
   * @param file URI with absolute path
   * @return path component of {file}
   * @throws IllegalArgumentException if URI does not belong to this DFS
   */
  private String getPathName(Path file) {
    checkPath(file);
    String result = file.toUri().getPath();
    if (!DFSUtil.isValidName(result)) {
      throw new IllegalArgumentException("Pathname " + result + " from " +
                                         file+" is not a valid DFS filename.");
    }
    return result;
  }
  
  @Override
  public BlockLocation[] getFileBlockLocations(FileStatus file, long start,
      long len) throws IOException {
    if (file == null) {
      return null;
    }
    return getFileBlockLocations(file.getPath(), start, len);
  }
  
  @Override
  public BlockLocation[] getFileBlockLocations(Path p, 
      final long start, final long len) throws IOException {
    statistics.incrementReadOps(1);
    final Path absF = fixRelativePart(p);
    return new FileSystemLinkResolver<BlockLocation[]>() {
      @Override
      public BlockLocation[] doCall(final Path p)
          throws IOException, UnresolvedLinkException {
        return dfs.getBlockLocations(getPathName(p), start, len);
      }
      @Override
      public BlockLocation[] next(final FileSystem fs, final Path p)
          throws IOException {
        return fs.getFileBlockLocations(p, start, len);
      }
    }.resolve(this, absF);
  }

  /**
   * Used to query storage location information for a list of blocks. This list
   * of blocks is normally constructed via a series of calls to
   * {@link DistributedFileSystem#getFileBlockLocations(Path, long, long)} to
   * get the blocks for ranges of a file.
   * 
   * The returned array of {@link BlockStorageLocation} augments
   * {@link BlockLocation} with a {@link VolumeId} per block replica. The
   * VolumeId specifies the volume on the datanode on which the replica resides.
   * The VolumeId has to be checked via {@link VolumeId#isValid()} before being
   * used because volume information can be unavailable if the corresponding
   * datanode is down or if the requested block is not found.
   * 
   * This API is unstable, and datanode-side support is disabled by default. It
   * can be enabled by setting "dfs.datanode.hdfs-blocks-metadata.enabled" to
   * true.
   * 
   * @param blocks
   *          List of target BlockLocations to query volume location information
   * @return volumeBlockLocations Augmented array of
   *         {@link BlockStorageLocation}s containing additional volume location
   *         information for each replica of each block.
   */
  @InterfaceStability.Unstable
  public BlockStorageLocation[] getFileBlockStorageLocations(
      List<BlockLocation> blocks) throws IOException, 
      UnsupportedOperationException, InvalidBlockTokenException {
    return dfs.getBlockStorageLocations(blocks);
  }

  @Override
  public void setVerifyChecksum(boolean verifyChecksum) {
    this.verifyChecksum = verifyChecksum;
  }

  /** 
   * Start the lease recovery of a file
   *
   * @param f a file
   * @return true if the file is already closed
   * @throws IOException if an error occurs
   */
  public boolean recoverLease(final Path f) throws IOException {
    Path absF = fixRelativePart(f);
    return new FileSystemLinkResolver<Boolean>() {
      @Override
      public Boolean doCall(final Path p)
          throws IOException, UnresolvedLinkException {
        return dfs.recoverLease(getPathName(p));
      }
      @Override
      public Boolean next(final FileSystem fs, final Path p)
          throws IOException {
        if (fs instanceof DistributedFileSystem) {
          DistributedFileSystem myDfs = (DistributedFileSystem)fs;
          return myDfs.recoverLease(p);
        }
        throw new UnsupportedOperationException("Cannot recoverLease through" +
            " a symlink to a non-DistributedFileSystem: " + f + " -> " + p);
      }
    }.resolve(this, absF);
  }

  @Override
  public FSDataInputStream open(Path f, final int bufferSize)
      throws IOException {
    statistics.incrementReadOps(1);
    Path absF = fixRelativePart(f);
    return new FileSystemLinkResolver<FSDataInputStream>() {
      @Override
      public FSDataInputStream doCall(final Path p)
          throws IOException, UnresolvedLinkException {
        return new HdfsDataInputStream(
            dfs.open(getPathName(p), bufferSize, verifyChecksum));
      }
      @Override
      public FSDataInputStream next(final FileSystem fs, final Path p)
          throws IOException {
        return fs.open(p, bufferSize);
      }
    }.resolve(this, absF);
  }

  @Override
  public FSDataOutputStream append(Path f, final int bufferSize,
      final Progressable progress) throws IOException {
    statistics.incrementWriteOps(1);
    Path absF = fixRelativePart(f);
    return new FileSystemLinkResolver<FSDataOutputStream>() {
      @Override
      public FSDataOutputStream doCall(final Path p)
          throws IOException, UnresolvedLinkException {
        return dfs.append(getPathName(p), bufferSize, progress, statistics);
      }
      @Override
      public FSDataOutputStream next(final FileSystem fs, final Path p)
          throws IOException {
        return fs.append(p, bufferSize);
      }
    }.resolve(this, absF);
  }

  @Override
  public FSDataOutputStream create(Path f, FsPermission permission,
      boolean overwrite, int bufferSize, short replication, long blockSize,
      Progressable progress) throws IOException {
    return this.create(f, permission,
        overwrite ? EnumSet.of(CreateFlag.CREATE, CreateFlag.OVERWRITE)
            : EnumSet.of(CreateFlag.CREATE), bufferSize, replication,
        blockSize, progress, null);
  }

  /**
   * Same as  
   * {@link #create(Path, FsPermission, boolean, int, short, long, 
   * Progressable)} with the addition of favoredNodes that is a hint to 
   * where the namenode should place the file blocks.
   * The favored nodes hint is not persisted in HDFS. Hence it may be honored
   * at the creation time only. HDFS could move the blocks during balancing or
   * replication, to move the blocks from favored nodes. A value of null means
   * no favored nodes for this create
   */
  public HdfsDataOutputStream create(final Path f,
      final FsPermission permission, final boolean overwrite,
      final int bufferSize, final short replication, final long blockSize,
      final Progressable progress, final InetSocketAddress[] favoredNodes)
          throws IOException {
    statistics.incrementWriteOps(1);
    Path absF = fixRelativePart(f);
    return new FileSystemLinkResolver<HdfsDataOutputStream>() {
      @Override
      public HdfsDataOutputStream doCall(final Path p)
          throws IOException, UnresolvedLinkException {
        final DFSOutputStream out = dfs.create(getPathName(f), permission,
            overwrite ? EnumSet.of(CreateFlag.CREATE, CreateFlag.OVERWRITE)
                : EnumSet.of(CreateFlag.CREATE),
            true, replication, blockSize, progress, bufferSize, null,
            favoredNodes);
        return new HdfsDataOutputStream(out, statistics);
      }
      @Override
      public HdfsDataOutputStream next(final FileSystem fs, final Path p)
          throws IOException {
        if (fs instanceof DistributedFileSystem) {
          DistributedFileSystem myDfs = (DistributedFileSystem)fs;
          return myDfs.create(p, permission, overwrite, bufferSize, replication,
              blockSize, progress, favoredNodes);
        }
        throw new UnsupportedOperationException("Cannot create with" +
            " favoredNodes through a symlink to a non-DistributedFileSystem: "
            + f + " -> " + p);
      }
    }.resolve(this, absF);
  }
  
  @Override
  public FSDataOutputStream create(final Path f, final FsPermission permission,
    final EnumSet<CreateFlag> cflags, final int bufferSize,
    final short replication, final long blockSize, final Progressable progress,
    final ChecksumOpt checksumOpt) throws IOException {
    statistics.incrementWriteOps(1);
    Path absF = fixRelativePart(f);
    return new FileSystemLinkResolver<FSDataOutputStream>() {
      @Override
      public FSDataOutputStream doCall(final Path p)
          throws IOException, UnresolvedLinkException {
        return new HdfsDataOutputStream(dfs.create(getPathName(p), permission,
            cflags, replication, blockSize, progress, bufferSize, checksumOpt),
            statistics);
      }
      @Override
      public FSDataOutputStream next(final FileSystem fs, final Path p)
          throws IOException {
        return fs.create(p, permission, cflags, bufferSize,
            replication, blockSize, progress, checksumOpt);
      }
    }.resolve(this, absF);
  }

  @Override
  protected HdfsDataOutputStream primitiveCreate(Path f,
    FsPermission absolutePermission, EnumSet<CreateFlag> flag, int bufferSize,
    short replication, long blockSize, Progressable progress,
    ChecksumOpt checksumOpt) throws IOException {
    statistics.incrementWriteOps(1);
    return new HdfsDataOutputStream(dfs.primitiveCreate(
        getPathName(fixRelativePart(f)),
        absolutePermission, flag, true, replication, blockSize,
        progress, bufferSize, checksumOpt),statistics);
   }

  /**
   * Same as create(), except fails if parent directory doesn't already exist.
   */
  @Override
  @SuppressWarnings("deprecation")
  public FSDataOutputStream createNonRecursive(final Path f,
      final FsPermission permission, final EnumSet<CreateFlag> flag,
      final int bufferSize, final short replication, final long blockSize,
      final Progressable progress) throws IOException {
    statistics.incrementWriteOps(1);
    if (flag.contains(CreateFlag.OVERWRITE)) {
      flag.add(CreateFlag.CREATE);
    }
    Path absF = fixRelativePart(f);
    return new FileSystemLinkResolver<FSDataOutputStream>() {
      @Override
      public FSDataOutputStream doCall(final Path p) throws IOException,
          UnresolvedLinkException {
        return new HdfsDataOutputStream(dfs.create(getPathName(p), permission,
            flag, false, replication, blockSize, progress, bufferSize, null),
            statistics);
      }

      @Override
      public FSDataOutputStream next(final FileSystem fs, final Path p)
          throws IOException {
        return fs.createNonRecursive(p, permission, flag, bufferSize,
            replication, blockSize, progress);
      }
    }.resolve(this, absF);
  }

  @Override
  public boolean setReplication(Path src, 
                                final short replication
                               ) throws IOException {
    statistics.incrementWriteOps(1);
    Path absF = fixRelativePart(src);
    return new FileSystemLinkResolver<Boolean>() {
      @Override
      public Boolean doCall(final Path p)
          throws IOException, UnresolvedLinkException {
        return dfs.setReplication(getPathName(p), replication);
      }
      @Override
      public Boolean next(final FileSystem fs, final Path p)
          throws IOException {
        return fs.setReplication(p, replication);
      }
    }.resolve(this, absF);
  }
  
  /**
   * Move blocks from srcs to trg and delete srcs afterwards.
   * The file block sizes must be the same.
   * 
   * @param trg existing file to append to
   * @param psrcs list of files (same block size, same replication)
   * @throws IOException
   */
  @Override
  public void concat(Path trg, Path [] psrcs) throws IOException {
    statistics.incrementWriteOps(1);
    // Make target absolute
    Path absF = fixRelativePart(trg);
    // Make all srcs absolute
    Path[] srcs = new Path[psrcs.length];
    for (int i=0; i<psrcs.length; i++) {
      srcs[i] = fixRelativePart(psrcs[i]);
    }
    // Try the concat without resolving any links
    String[] srcsStr = new String[psrcs.length];
    try {
      for (int i=0; i<psrcs.length; i++) {
        srcsStr[i] = getPathName(srcs[i]);
      }
      dfs.concat(getPathName(trg), srcsStr);
    } catch (UnresolvedLinkException e) {
      // Exception could be from trg or any src.
      // Fully resolve trg and srcs. Fail if any of them are a symlink.
      FileStatus stat = getFileLinkStatus(absF);
      if (stat.isSymlink()) {
        throw new IOException("Cannot concat with a symlink target: "
            + trg + " -> " + stat.getPath());
      }
      absF = fixRelativePart(stat.getPath());
      for (int i=0; i<psrcs.length; i++) {
        stat = getFileLinkStatus(srcs[i]);
        if (stat.isSymlink()) {
          throw new IOException("Cannot concat with a symlink src: "
              + psrcs[i] + " -> " + stat.getPath());
        }
        srcs[i] = fixRelativePart(stat.getPath());
      }
      // Try concat again. Can still race with another symlink.
      for (int i=0; i<psrcs.length; i++) {
        srcsStr[i] = getPathName(srcs[i]);
      }
      dfs.concat(getPathName(absF), srcsStr);
    }
  }

  
  @SuppressWarnings("deprecation")
  @Override
  public boolean rename(Path src, Path dst) throws IOException {
    statistics.incrementWriteOps(1);

    final Path absSrc = fixRelativePart(src);
    final Path absDst = fixRelativePart(dst);

    // Try the rename without resolving first
    try {
      return dfs.rename(getPathName(absSrc), getPathName(absDst));
    } catch (UnresolvedLinkException e) {
      // Fully resolve the source
      final Path source = getFileLinkStatus(absSrc).getPath();
      // Keep trying to resolve the destination
      return new FileSystemLinkResolver<Boolean>() {
        @Override
        public Boolean doCall(final Path p)
            throws IOException, UnresolvedLinkException {
          return dfs.rename(getPathName(source), getPathName(p));
        }
        @Override
        public Boolean next(final FileSystem fs, final Path p)
            throws IOException {
          // Should just throw an error in FileSystem#checkPath
          return doCall(p);
        }
      }.resolve(this, absDst);
    }
  }

  /** 
   * This rename operation is guaranteed to be atomic.
   */
  @SuppressWarnings("deprecation")
  @Override
  public void rename(Path src, Path dst, final Options.Rename... options)
      throws IOException {
    statistics.incrementWriteOps(1);
    final Path absSrc = fixRelativePart(src);
    final Path absDst = fixRelativePart(dst);
    // Try the rename without resolving first
    try {
      dfs.rename(getPathName(absSrc), getPathName(absDst), options);
    } catch (UnresolvedLinkException e) {
      // Fully resolve the source
      final Path source = getFileLinkStatus(absSrc).getPath();
      // Keep trying to resolve the destination
      new FileSystemLinkResolver<Void>() {
        @Override
        public Void doCall(final Path p)
            throws IOException, UnresolvedLinkException {
          dfs.rename(getPathName(source), getPathName(p), options);
          return null;
        }
        @Override
        public Void next(final FileSystem fs, final Path p)
            throws IOException {
          // Should just throw an error in FileSystem#checkPath
          return doCall(p);
        }
      }.resolve(this, absDst);
    }
  }
  
  @Override
  public boolean delete(Path f, final boolean recursive) throws IOException {
    statistics.incrementWriteOps(1);
    Path absF = fixRelativePart(f);
    return new FileSystemLinkResolver<Boolean>() {
      @Override
      public Boolean doCall(final Path p)
          throws IOException, UnresolvedLinkException {
        return dfs.delete(getPathName(p), recursive);
      }
      @Override
      public Boolean next(final FileSystem fs, final Path p)
          throws IOException {
        return fs.delete(p, recursive);
      }
    }.resolve(this, absF);
  }
  
  @Override
  public ContentSummary getContentSummary(Path f) throws IOException {
    statistics.incrementReadOps(1);
    Path absF = fixRelativePart(f);
    return new FileSystemLinkResolver<ContentSummary>() {
      @Override
      public ContentSummary doCall(final Path p)
          throws IOException, UnresolvedLinkException {
        return dfs.getContentSummary(getPathName(p));
      }
      @Override
      public ContentSummary next(final FileSystem fs, final Path p)
          throws IOException {
        return fs.getContentSummary(p);
      }
    }.resolve(this, absF);
  }

  /** Set a directory's quotas
   * @see org.apache.hadoop.hdfs.protocol.ClientProtocol#setQuota(String, long, long) 
   */
  public void setQuota(Path src, final long namespaceQuota,
      final long diskspaceQuota) throws IOException {
    Path absF = fixRelativePart(src);
    new FileSystemLinkResolver<Void>() {
      @Override
      public Void doCall(final Path p)
          throws IOException, UnresolvedLinkException {
        dfs.setQuota(getPathName(p), namespaceQuota, diskspaceQuota);
        return null;
      }
      @Override
      public Void next(final FileSystem fs, final Path p)
          throws IOException {
        // setQuota is not defined in FileSystem, so we only can resolve
        // within this DFS
        return doCall(p);
      }
    }.resolve(this, absF);
  }

  private FileStatus[] listStatusInternal(Path p) throws IOException {
    String src = getPathName(p);

    // fetch the first batch of entries in the directory
    DirectoryListing thisListing = dfs.listPaths(
        src, HdfsFileStatus.EMPTY_NAME);

    if (thisListing == null) { // the directory does not exist
      throw new FileNotFoundException("File " + p + " does not exist.");
    }
    
    HdfsFileStatus[] partialListing = thisListing.getPartialListing();
    if (!thisListing.hasMore()) { // got all entries of the directory
      FileStatus[] stats = new FileStatus[partialListing.length];
      for (int i = 0; i < partialListing.length; i++) {
        stats[i] = partialListing[i].makeQualified(getUri(), p);
      }
      statistics.incrementReadOps(1);
      return stats;
    }

    // The directory size is too big that it needs to fetch more
    // estimate the total number of entries in the directory
    int totalNumEntries =
      partialListing.length + thisListing.getRemainingEntries();
    ArrayList<FileStatus> listing =
      new ArrayList<FileStatus>(totalNumEntries);
    // add the first batch of entries to the array list
    for (HdfsFileStatus fileStatus : partialListing) {
      listing.add(fileStatus.makeQualified(getUri(), p));
    }
    statistics.incrementLargeReadOps(1);
 
    // now fetch more entries
    do {
      thisListing = dfs.listPaths(src, thisListing.getLastName());
 
      if (thisListing == null) { // the directory is deleted
        throw new FileNotFoundException("File " + p + " does not exist.");
      }
 
      partialListing = thisListing.getPartialListing();
      for (HdfsFileStatus fileStatus : partialListing) {
        listing.add(fileStatus.makeQualified(getUri(), p));
      }
      statistics.incrementLargeReadOps(1);
    } while (thisListing.hasMore());
 
    return listing.toArray(new FileStatus[listing.size()]);
  }

  /**
   * List all the entries of a directory
   *
   * Note that this operation is not atomic for a large directory.
   * The entries of a directory may be fetched from NameNode multiple times.
   * It only guarantees that  each name occurs once if a directory
   * undergoes changes between the calls.
   */
  @Override
  public FileStatus[] listStatus(Path p) throws IOException {
    Path absF = fixRelativePart(p);
    return new FileSystemLinkResolver<FileStatus[]>() {
      @Override
      public FileStatus[] doCall(final Path p)
          throws IOException, UnresolvedLinkException {
        return listStatusInternal(p);
      }
      @Override
      public FileStatus[] next(final FileSystem fs, final Path p)
          throws IOException {
        return fs.listStatus(p);
      }
    }.resolve(this, absF);
  }

  @Override
  protected RemoteIterator<LocatedFileStatus> listLocatedStatus(final Path p,
      final PathFilter filter)
  throws IOException {
    final Path absF = fixRelativePart(p);
    return new RemoteIterator<LocatedFileStatus>() {
      private DirectoryListing thisListing;
      private int i;
      private String src;
      private LocatedFileStatus curStat = null;

      { // initializer
        // Fully resolve symlinks in path first to avoid additional resolution
        // round-trips as we fetch more batches of listings
        src = getPathName(resolvePath(absF));
        // fetch the first batch of entries in the directory
        thisListing = dfs.listPaths(src, HdfsFileStatus.EMPTY_NAME, true);
        statistics.incrementReadOps(1);
        if (thisListing == null) { // the directory does not exist
          throw new FileNotFoundException("File " + p + " does not exist.");
        }
      }

      @Override
      public boolean hasNext() throws IOException {
        while (curStat == null && hasNextNoFilter()) {
          LocatedFileStatus next = 
              ((HdfsLocatedFileStatus)thisListing.getPartialListing()[i++])
              .makeQualifiedLocated(getUri(), absF);
          if (filter.accept(next.getPath())) {
            curStat = next;
          }
        }
        return curStat != null;
      }
      
      /** Check if there is a next item before applying the given filter */
      private boolean hasNextNoFilter() throws IOException {
        if (thisListing == null) {
          return false;
        }
        if (i>=thisListing.getPartialListing().length
            && thisListing.hasMore()) { 
          // current listing is exhausted & fetch a new listing
          thisListing = dfs.listPaths(src, thisListing.getLastName(), true);
          statistics.incrementReadOps(1);
          if (thisListing == null) {
            return false;
          }
          i = 0;
        }
        return (i<thisListing.getPartialListing().length);
      }

      @Override
      public LocatedFileStatus next() throws IOException {
        if (hasNext()) {
          LocatedFileStatus tmp = curStat;
          curStat = null;
          return tmp;
        } 
        throw new java.util.NoSuchElementException("No more entry in " + p);
      }
    };
  }
  
  /**
   * Create a directory, only when the parent directories exist.
   *
   * See {@link FsPermission#applyUMask(FsPermission)} for details of how
   * the permission is applied.
   *
   * @param f           The path to create
   * @param permission  The permission.  See FsPermission#applyUMask for 
   *                    details about how this is used to calculate the
   *                    effective permission.
   */
  public boolean mkdir(Path f, FsPermission permission) throws IOException {
    return mkdirsInternal(f, permission, false);
  }

  /**
   * Create a directory and its parent directories.
   *
   * See {@link FsPermission#applyUMask(FsPermission)} for details of how
   * the permission is applied.
   *
   * @param f           The path to create
   * @param permission  The permission.  See FsPermission#applyUMask for 
   *                    details about how this is used to calculate the
   *                    effective permission.
   */
  @Override
  public boolean mkdirs(Path f, FsPermission permission) throws IOException {
    return mkdirsInternal(f, permission, true);
  }

  private boolean mkdirsInternal(Path f, final FsPermission permission,
      final boolean createParent) throws IOException {
    statistics.incrementWriteOps(1);
    Path absF = fixRelativePart(f);
    return new FileSystemLinkResolver<Boolean>() {
      @Override
      public Boolean doCall(final Path p)
          throws IOException, UnresolvedLinkException {
        return dfs.mkdirs(getPathName(p), permission, createParent);
      }

      @Override
      public Boolean next(final FileSystem fs, final Path p)
          throws IOException {
        // FileSystem doesn't have a non-recursive mkdir() method
        // Best we can do is error out
        if (!createParent) {
          throw new IOException("FileSystem does not support non-recursive"
              + "mkdir");
        }
        return fs.mkdirs(p, permission);
      }
    }.resolve(this, absF);
  }

  @SuppressWarnings("deprecation")
  @Override
  protected boolean primitiveMkdir(Path f, FsPermission absolutePermission)
    throws IOException {
    statistics.incrementWriteOps(1);
    return dfs.primitiveMkdir(getPathName(f), absolutePermission);
  }

 
  @Override
  public void close() throws IOException {
    try {
      dfs.closeOutputStreams(false);
      super.close();
    } finally {
      dfs.close();
    }
  }

  @Override
  public String toString() {
    return "DFS[" + dfs + "]";
  }

  @InterfaceAudience.Private
  @VisibleForTesting
  public DFSClient getClient() {
    return dfs;
  }        
  
<<<<<<< HEAD
  /** @deprecated Use {@link org.apache.hadoop.fs.FsStatus} instead */
  @InterfaceAudience.Private
  @Deprecated
  public static class DiskStatus extends FsStatus {
    public DiskStatus(FsStatus stats) {
      super(stats.getCapacity(), stats.getUsed(), stats.getRemaining());
    }

    public DiskStatus(long capacity, long dfsUsed, long remaining) {
      super(capacity, dfsUsed, remaining);
    }

    public long getDfsUsed() {
      return super.getUsed();
    }
  }
  
=======
>>>>>>> fbf12270
  @Override
  public FsStatus getStatus(Path p) throws IOException {
    statistics.incrementReadOps(1);
    return dfs.getDiskStatus();
  }

  /**
   * Returns count of blocks with no good replicas left. Normally should be
   * zero.
   * 
   * @throws IOException
   */
  public long getMissingBlocksCount() throws IOException {
    return dfs.getMissingBlocksCount();
  }

  /**
   * Returns count of blocks with one of more replica missing.
   * 
   * @throws IOException
   */
  public long getUnderReplicatedBlocksCount() throws IOException {
    return dfs.getUnderReplicatedBlocksCount();
  }

  /**
   * Returns count of blocks with at least one replica marked corrupt.
   * 
   * @throws IOException
   */
  public long getCorruptBlocksCount() throws IOException {
    return dfs.getCorruptBlocksCount();
  }

  @Override
  public RemoteIterator<Path> listCorruptFileBlocks(Path path)
    throws IOException {
    return new CorruptFileBlockIterator(dfs, path);
  }

  /** @return datanode statistics. */
  public DatanodeInfo[] getDataNodeStats() throws IOException {
    return getDataNodeStats(DatanodeReportType.ALL);
  }

  /** @return datanode statistics for the given type. */
  public DatanodeInfo[] getDataNodeStats(final DatanodeReportType type
      ) throws IOException {
    return dfs.datanodeReport(type);
  }

  /**
   * Enter, leave or get safe mode.
   *  
   * @see org.apache.hadoop.hdfs.protocol.ClientProtocol#setSafeMode(
   *    HdfsConstants.SafeModeAction,boolean)
   */
  public boolean setSafeMode(HdfsConstants.SafeModeAction action) 
  throws IOException {
    return setSafeMode(action, false);
  }

  /**
   * Enter, leave or get safe mode.
   * 
   * @param action
   *          One of SafeModeAction.ENTER, SafeModeAction.LEAVE and
   *          SafeModeAction.GET
   * @param isChecked
   *          If true check only for Active NNs status, else check first NN's
   *          status
   * @see org.apache.hadoop.hdfs.protocol.ClientProtocol#setSafeMode(SafeModeAction, boolean)
   */
  public boolean setSafeMode(HdfsConstants.SafeModeAction action,
      boolean isChecked) throws IOException {
    return dfs.setSafeMode(action, isChecked);
  }

  /**
   * Save namespace image.
   * 
   * @see org.apache.hadoop.hdfs.protocol.ClientProtocol#saveNamespace()
   */
  public void saveNamespace() throws AccessControlException, IOException {
    dfs.saveNamespace();
  }
  
  /**
   * Rolls the edit log on the active NameNode.
   * Requires super-user privileges.
   * @see org.apache.hadoop.hdfs.protocol.ClientProtocol#rollEdits()
   * @return the transaction ID of the newly created segment
   */
  public long rollEdits() throws AccessControlException, IOException {
    return dfs.rollEdits();
  }

  /**
   * enable/disable/check restoreFaileStorage
   * 
   * @see org.apache.hadoop.hdfs.protocol.ClientProtocol#restoreFailedStorage(String arg)
   */
  public boolean restoreFailedStorage(String arg)
      throws AccessControlException, IOException {
    return dfs.restoreFailedStorage(arg);
  }
  

  /**
   * Refreshes the list of hosts and excluded hosts from the configured 
   * files.  
   */
  public void refreshNodes() throws IOException {
    dfs.refreshNodes();
  }

  /**
   * Finalize previously upgraded files system state.
   * @throws IOException
   */
  public void finalizeUpgrade() throws IOException {
    dfs.finalizeUpgrade();
  }

  /*
   * Requests the namenode to dump data strcutures into specified 
   * file.
   */
  public void metaSave(String pathname) throws IOException {
    dfs.metaSave(pathname);
  }

  @Override
  public FsServerDefaults getServerDefaults() throws IOException {
    return dfs.getServerDefaults();
  }

  /**
   * We need to find the blocks that didn't match.  Likely only one 
   * is corrupt but we will report both to the namenode.  In the future,
   * we can consider figuring out exactly which block is corrupt.
   */
  // We do not see a need for user to report block checksum errors and do not  
  // want to rely on user to report block corruptions.
  @Deprecated
  public boolean reportChecksumFailure(Path f, 
    FSDataInputStream in, long inPos, 
    FSDataInputStream sums, long sumsPos) {
    
    if(!(in instanceof HdfsDataInputStream && sums instanceof HdfsDataInputStream))
      throw new IllegalArgumentException(
          "Input streams must be types of HdfsDataInputStream");
    
    LocatedBlock lblocks[] = new LocatedBlock[2];

    // Find block in data stream.
    HdfsDataInputStream dfsIn = (HdfsDataInputStream) in;
    ExtendedBlock dataBlock = dfsIn.getCurrentBlock();
    if (dataBlock == null) {
      LOG.error("Error: Current block in data stream is null! ");
      return false;
    }
    DatanodeInfo[] dataNode = {dfsIn.getCurrentDatanode()}; 
    lblocks[0] = new LocatedBlock(dataBlock, dataNode);
    LOG.info("Found checksum error in data stream at "
        + dataBlock + " on datanode="
        + dataNode[0]);

    // Find block in checksum stream
    HdfsDataInputStream dfsSums = (HdfsDataInputStream) sums;
    ExtendedBlock sumsBlock = dfsSums.getCurrentBlock();
    if (sumsBlock == null) {
      LOG.error("Error: Current block in checksum stream is null! ");
      return false;
    }
    DatanodeInfo[] sumsNode = {dfsSums.getCurrentDatanode()}; 
    lblocks[1] = new LocatedBlock(sumsBlock, sumsNode);
    LOG.info("Found checksum error in checksum stream at "
        + sumsBlock + " on datanode=" + sumsNode[0]);

    // Ask client to delete blocks.
    dfs.reportChecksumFailure(f.toString(), lblocks);

    return true;
  }

  /**
   * Returns the stat information about the file.
   * @throws FileNotFoundException if the file does not exist.
   */
  @Override
  public FileStatus getFileStatus(Path f) throws IOException {
    statistics.incrementReadOps(1);
    Path absF = fixRelativePart(f);
    return new FileSystemLinkResolver<FileStatus>() {
      @Override
      public FileStatus doCall(final Path p) throws IOException,
          UnresolvedLinkException {
        HdfsFileStatus fi = dfs.getFileInfo(getPathName(p));
        if (fi != null) {
          return fi.makeQualified(getUri(), p);
        } else {
          throw new FileNotFoundException("File does not exist: " + p);
        }
      }
      @Override
      public FileStatus next(final FileSystem fs, final Path p)
          throws IOException {
        return fs.getFileStatus(p);
      }
    }.resolve(this, absF);
  }

  @Override
  public void createSymlink(final Path target, final Path link,
      final boolean createParent) throws AccessControlException,
      FileAlreadyExistsException, FileNotFoundException,
      ParentNotDirectoryException, UnsupportedFileSystemException, 
      IOException {
    statistics.incrementWriteOps(1);
    final Path absF = fixRelativePart(link);
    new FileSystemLinkResolver<Void>() {
      @Override
      public Void doCall(final Path p) throws IOException,
          UnresolvedLinkException {
        dfs.createSymlink(target.toString(), getPathName(p), createParent);
        return null;
      }
      @Override
      public Void next(final FileSystem fs, final Path p)
          throws IOException, UnresolvedLinkException {
        fs.createSymlink(target, p, createParent);
        return null;
      }
    }.resolve(this, absF);
  }

  @Override
  public boolean supportsSymlinks() {
    return true;
  }

  @Override
  public FileStatus getFileLinkStatus(final Path f)
      throws AccessControlException, FileNotFoundException,
      UnsupportedFileSystemException, IOException {
    statistics.incrementReadOps(1);
    final Path absF = fixRelativePart(f);
    FileStatus status = new FileSystemLinkResolver<FileStatus>() {
      @Override
      public FileStatus doCall(final Path p) throws IOException,
          UnresolvedLinkException {
        HdfsFileStatus fi = dfs.getFileLinkInfo(getPathName(p));
        if (fi != null) {
          return fi.makeQualified(getUri(), p);
        } else {
          throw new FileNotFoundException("File does not exist: " + p);
        }
      }
      @Override
      public FileStatus next(final FileSystem fs, final Path p)
        throws IOException, UnresolvedLinkException {
        return fs.getFileLinkStatus(p);
      }
    }.resolve(this, absF);
    // Fully-qualify the symlink
    if (status.isSymlink()) {
      Path targetQual = FSLinkResolver.qualifySymlinkTarget(this.getUri(),
          status.getPath(), status.getSymlink());
      status.setSymlink(targetQual);
<<<<<<< HEAD
    }
    return status;
  }

  @Override
  public Path getLinkTarget(final Path f) throws AccessControlException,
      FileNotFoundException, UnsupportedFileSystemException, IOException {
    statistics.incrementReadOps(1);
    final Path absF = fixRelativePart(f);
    return new FileSystemLinkResolver<Path>() {
      @Override
      public Path doCall(final Path p) throws IOException,
          UnresolvedLinkException {
        HdfsFileStatus fi = dfs.getFileLinkInfo(getPathName(p));
        if (fi != null) {
          return fi.makeQualified(getUri(), p).getSymlink();
        } else {
          throw new FileNotFoundException("File does not exist: " + p);
        }
      }
      @Override
      public Path next(final FileSystem fs, final Path p)
        throws IOException, UnresolvedLinkException {
        return fs.getLinkTarget(p);
=======
    }
    return status;
  }

  @Override
  public Path getLinkTarget(final Path f) throws AccessControlException,
      FileNotFoundException, UnsupportedFileSystemException, IOException {
    statistics.incrementReadOps(1);
    final Path absF = fixRelativePart(f);
    return new FileSystemLinkResolver<Path>() {
      @Override
      public Path doCall(final Path p) throws IOException,
          UnresolvedLinkException {
        HdfsFileStatus fi = dfs.getFileLinkInfo(getPathName(p));
        if (fi != null) {
          return fi.makeQualified(getUri(), p).getSymlink();
        } else {
          throw new FileNotFoundException("File does not exist: " + p);
        }
      }
      @Override
      public Path next(final FileSystem fs, final Path p)
        throws IOException, UnresolvedLinkException {
        return fs.getLinkTarget(p);
      }
    }.resolve(this, absF);
  }

  @Override
  protected Path resolveLink(Path f) throws IOException {
    statistics.incrementReadOps(1);
    String target = dfs.getLinkTarget(getPathName(fixRelativePart(f)));
    if (target == null) {
      throw new FileNotFoundException("File does not exist: " + f.toString());
    }
    return new Path(target);
  }

  @Override
  public FileChecksum getFileChecksum(Path f) throws IOException {
    statistics.incrementReadOps(1);
    Path absF = fixRelativePart(f);
    return new FileSystemLinkResolver<FileChecksum>() {
      @Override
      public FileChecksum doCall(final Path p)
          throws IOException, UnresolvedLinkException {
        return dfs.getFileChecksum(getPathName(p));
      }

      @Override
      public FileChecksum next(final FileSystem fs, final Path p)
          throws IOException {
        return fs.getFileChecksum(p);
>>>>>>> fbf12270
      }
    }.resolve(this, absF);
  }

  @Override
<<<<<<< HEAD
  protected Path resolveLink(Path f) throws IOException {
    statistics.incrementReadOps(1);
    String target = dfs.getLinkTarget(getPathName(fixRelativePart(f)));
    if (target == null) {
      throw new FileNotFoundException("File does not exist: " + f.toString());
    }
    return new Path(target);
  }

  @Override
  public FileChecksum getFileChecksum(Path f) throws IOException {
    statistics.incrementReadOps(1);
    Path absF = fixRelativePart(f);
    return new FileSystemLinkResolver<FileChecksum>() {
      @Override
      public FileChecksum doCall(final Path p)
          throws IOException, UnresolvedLinkException {
        return dfs.getFileChecksum(getPathName(p));
      }

      @Override
      public FileChecksum next(final FileSystem fs, final Path p)
          throws IOException {
        return fs.getFileChecksum(p);
      }
    }.resolve(this, absF);
  }

  @Override
=======
>>>>>>> fbf12270
  public void setPermission(Path p, final FsPermission permission
      ) throws IOException {
    statistics.incrementWriteOps(1);
    Path absF = fixRelativePart(p);
    new FileSystemLinkResolver<Void>() {
      @Override
      public Void doCall(final Path p)
          throws IOException, UnresolvedLinkException {
        dfs.setPermission(getPathName(p), permission);
        return null;
      }

      @Override
      public Void next(final FileSystem fs, final Path p)
          throws IOException {
        fs.setPermission(p, permission);
        return null;
      }
    }.resolve(this, absF);
  }

  @Override
  public void setOwner(Path p, final String username, final String groupname
      ) throws IOException {
    if (username == null && groupname == null) {
      throw new IOException("username == null && groupname == null");
    }
    statistics.incrementWriteOps(1);
    Path absF = fixRelativePart(p);
    new FileSystemLinkResolver<Void>() {
      @Override
      public Void doCall(final Path p)
          throws IOException, UnresolvedLinkException {
        dfs.setOwner(getPathName(p), username, groupname);
        return null;
      }

      @Override
      public Void next(final FileSystem fs, final Path p)
          throws IOException {
        fs.setOwner(p, username, groupname);
        return null;
      }
    }.resolve(this, absF);
  }

  @Override
  public void setTimes(Path p, final long mtime, final long atime
      ) throws IOException {
    statistics.incrementWriteOps(1);
    Path absF = fixRelativePart(p);
    new FileSystemLinkResolver<Void>() {
      @Override
      public Void doCall(final Path p)
          throws IOException, UnresolvedLinkException {
        dfs.setTimes(getPathName(p), mtime, atime);
        return null;
      }

      @Override
      public Void next(final FileSystem fs, final Path p)
          throws IOException {
        fs.setTimes(p, mtime, atime);
        return null;
      }
    }.resolve(this, absF);
  }
  

  @Override
  protected int getDefaultPort() {
    return NameNode.DEFAULT_PORT;
  }

  @Override
  public 
  Token<DelegationTokenIdentifier> getDelegationToken(String renewer
  ) throws IOException {
    Token<DelegationTokenIdentifier> result =
      dfs.getDelegationToken(renewer == null ? null : new Text(renewer));
    return result;
  }

  /*
   * Delegation Token Operations
   * These are DFS only operations.
   */
  
  /**
   * Get a valid Delegation Token.
   * 
   * @param renewer Name of the designated renewer for the token
   * @return Token<DelegationTokenIdentifier>
   * @throws IOException
   * @deprecated use {@link #getDelegationToken(String)}
   */
  @Deprecated
  public Token<DelegationTokenIdentifier> getDelegationToken(Text renewer)
      throws IOException {
    return getDelegationToken(renewer.toString());
  }
  
  /**
   * Renew an existing delegation token.
   * 
   * @param token delegation token obtained earlier
   * @return the new expiration time
   * @throws IOException
   * @deprecated Use Token.renew instead.
   */
  public long renewDelegationToken(Token<DelegationTokenIdentifier> token)
      throws InvalidToken, IOException {
    try {
      return token.renew(getConf());
    } catch (InterruptedException ie) {
      throw new RuntimeException("Caught interrupted", ie);
    }
  }

  /**
   * Cancel an existing delegation token.
   * 
   * @param token delegation token
   * @throws IOException
   * @deprecated Use Token.cancel instead.
   */
  public void cancelDelegationToken(Token<DelegationTokenIdentifier> token)
      throws IOException {
    try {
      token.cancel(getConf());
    } catch (InterruptedException ie) {
      throw new RuntimeException("Caught interrupted", ie);
    }
  }

  /**
   * Requests the namenode to tell all datanodes to use a new, non-persistent
   * bandwidth value for dfs.balance.bandwidthPerSec.
   * The bandwidth parameter is the max number of bytes per second of network
   * bandwidth to be used by a datanode during balancing.
   *
   * @param bandwidth Balancer bandwidth in bytes per second for all datanodes.
   * @throws IOException
   */
  public void setBalancerBandwidth(long bandwidth) throws IOException {
    dfs.setBalancerBandwidth(bandwidth);
  }

  /**
   * Get a canonical service name for this file system. If the URI is logical,
   * the hostname part of the URI will be returned.
   * @return a service string that uniquely identifies this file system.
   */
  @Override
  public String getCanonicalServiceName() {
    return dfs.getCanonicalServiceName();
  }
  
  @Override
  protected URI canonicalizeUri(URI uri) {
    if (HAUtil.isLogicalUri(getConf(), uri)) {
      // Don't try to DNS-resolve logical URIs, since the 'authority'
      // portion isn't a proper hostname
      return uri;
    } else {
      return NetUtils.getCanonicalUri(uri, getDefaultPort());
    }
  }

  /**
   * Utility function that returns if the NameNode is in safemode or not. In HA
   * mode, this API will return only ActiveNN's safemode status.
   * 
   * @return true if NameNode is in safemode, false otherwise.
   * @throws IOException
   *           when there is an issue communicating with the NameNode
   */
  public boolean isInSafeMode() throws IOException {
    return setSafeMode(SafeModeAction.SAFEMODE_GET, true);
  }

  /** @see HdfsAdmin#allowSnapshot(Path) */
  public void allowSnapshot(final Path path) throws IOException {
    Path absF = fixRelativePart(path);
    new FileSystemLinkResolver<Void>() {
      @Override
      public Void doCall(final Path p)
          throws IOException, UnresolvedLinkException {
        dfs.allowSnapshot(getPathName(p));
        return null;
      }

      @Override
      public Void next(final FileSystem fs, final Path p)
          throws IOException {
        if (fs instanceof DistributedFileSystem) {
          DistributedFileSystem myDfs = (DistributedFileSystem)fs;
          myDfs.allowSnapshot(p);
        } else {
          throw new UnsupportedOperationException("Cannot perform snapshot"
              + " operations on a symlink to a non-DistributedFileSystem: "
              + path + " -> " + p);
        }
        return null;
      }
    }.resolve(this, absF);
  }
  
  /** @see HdfsAdmin#disallowSnapshot(Path) */
  public void disallowSnapshot(final Path path) throws IOException {
    Path absF = fixRelativePart(path);
    new FileSystemLinkResolver<Void>() {
      @Override
      public Void doCall(final Path p)
          throws IOException, UnresolvedLinkException {
        dfs.disallowSnapshot(getPathName(p));
        return null;
      }

      @Override
      public Void next(final FileSystem fs, final Path p)
          throws IOException {
        if (fs instanceof DistributedFileSystem) {
          DistributedFileSystem myDfs = (DistributedFileSystem)fs;
          myDfs.disallowSnapshot(p);
        } else {
          throw new UnsupportedOperationException("Cannot perform snapshot"
              + " operations on a symlink to a non-DistributedFileSystem: "
              + path + " -> " + p);
        }
        return null;
      }
    }.resolve(this, absF);
  }
  
  @Override
  public Path createSnapshot(final Path path, final String snapshotName) 
      throws IOException {
    Path absF = fixRelativePart(path);
    return new FileSystemLinkResolver<Path>() {
      @Override
      public Path doCall(final Path p)
          throws IOException, UnresolvedLinkException {
        return new Path(dfs.createSnapshot(getPathName(p), snapshotName));
      }

      @Override
      public Path next(final FileSystem fs, final Path p)
          throws IOException {
        if (fs instanceof DistributedFileSystem) {
          DistributedFileSystem myDfs = (DistributedFileSystem)fs;
          return myDfs.createSnapshot(p);
        } else {
          throw new UnsupportedOperationException("Cannot perform snapshot"
              + " operations on a symlink to a non-DistributedFileSystem: "
              + path + " -> " + p);
        }
      }
    }.resolve(this, absF);
  }
  
  @Override
  public void renameSnapshot(final Path path, final String snapshotOldName,
      final String snapshotNewName) throws IOException {
    Path absF = fixRelativePart(path);
    new FileSystemLinkResolver<Void>() {
      @Override
      public Void doCall(final Path p)
          throws IOException, UnresolvedLinkException {
        dfs.renameSnapshot(getPathName(p), snapshotOldName, snapshotNewName);
        return null;
      }

      @Override
      public Void next(final FileSystem fs, final Path p)
          throws IOException {
        if (fs instanceof DistributedFileSystem) {
          DistributedFileSystem myDfs = (DistributedFileSystem)fs;
          myDfs.renameSnapshot(p, snapshotOldName, snapshotNewName);
        } else {
          throw new UnsupportedOperationException("Cannot perform snapshot"
              + " operations on a symlink to a non-DistributedFileSystem: "
              + path + " -> " + p);
        }
        return null;
      }
    }.resolve(this, absF);
  }
  
  /**
   * @return All the snapshottable directories
   * @throws IOException
   */
  public SnapshottableDirectoryStatus[] getSnapshottableDirListing()
      throws IOException {
    return dfs.getSnapshottableDirListing();
  }
  
  @Override
  public void deleteSnapshot(final Path snapshotDir, final String snapshotName)
      throws IOException {
    Path absF = fixRelativePart(snapshotDir);
    new FileSystemLinkResolver<Void>() {
      @Override
      public Void doCall(final Path p)
          throws IOException, UnresolvedLinkException {
        dfs.deleteSnapshot(getPathName(p), snapshotName);
        return null;
      }

      @Override
      public Void next(final FileSystem fs, final Path p)
          throws IOException {
        if (fs instanceof DistributedFileSystem) {
          DistributedFileSystem myDfs = (DistributedFileSystem)fs;
          myDfs.deleteSnapshot(p, snapshotName);
        } else {
          throw new UnsupportedOperationException("Cannot perform snapshot"
              + " operations on a symlink to a non-DistributedFileSystem: "
              + snapshotDir + " -> " + p);
        }
        return null;
      }
    }.resolve(this, absF);
  }

  /**
   * Get the difference between two snapshots, or between a snapshot and the
   * current tree of a directory.
   * 
   * @see DFSClient#getSnapshotDiffReport(Path, String, String)
   */
  public SnapshotDiffReport getSnapshotDiffReport(final Path snapshotDir,
      final String fromSnapshot, final String toSnapshot) throws IOException {
    Path absF = fixRelativePart(snapshotDir);
    return new FileSystemLinkResolver<SnapshotDiffReport>() {
      @Override
      public SnapshotDiffReport doCall(final Path p)
          throws IOException, UnresolvedLinkException {
        return dfs.getSnapshotDiffReport(getPathName(p), fromSnapshot,
            toSnapshot);
      }

      @Override
      public SnapshotDiffReport next(final FileSystem fs, final Path p)
          throws IOException {
        if (fs instanceof DistributedFileSystem) {
          DistributedFileSystem myDfs = (DistributedFileSystem)fs;
          myDfs.getSnapshotDiffReport(p, fromSnapshot, toSnapshot);
        } else {
          throw new UnsupportedOperationException("Cannot perform snapshot"
              + " operations on a symlink to a non-DistributedFileSystem: "
              + snapshotDir + " -> " + p);
        }
        return null;
      }
    }.resolve(this, absF);
  }
 
  /**
   * Get the close status of a file
   * @param src The path to the file
   *
   * @return return true if file is closed
   * @throws FileNotFoundException if the file does not exist.
   * @throws IOException If an I/O error occurred     
   */
  public boolean isFileClosed(final Path src) throws IOException {
    Path absF = fixRelativePart(src);
    return new FileSystemLinkResolver<Boolean>() {
      @Override
      public Boolean doCall(final Path p)
          throws IOException, UnresolvedLinkException {
        return dfs.isFileClosed(getPathName(p));
      }

      @Override
      public Boolean next(final FileSystem fs, final Path p)
          throws IOException {
        if (fs instanceof DistributedFileSystem) {
          DistributedFileSystem myDfs = (DistributedFileSystem)fs;
          return myDfs.isFileClosed(p);
        } else {
          throw new UnsupportedOperationException("Cannot call isFileClosed"
              + " on a symlink to a non-DistributedFileSystem: "
              + src + " -> " + p);
        }
      }
    }.resolve(this, absF);
  }
<<<<<<< HEAD
  
=======

  /**
   * @see {@link #addCacheDirective(CacheDirectiveInfo, EnumSet)}
   */
  public long addCacheDirective(CacheDirectiveInfo info) throws IOException {
    return addCacheDirective(info, EnumSet.noneOf(CacheFlag.class));
  }

  /**
   * Add a new CacheDirective.
   * 
   * @param info Information about a directive to add.
   * @param flags {@link CacheFlag}s to use for this operation.
   * @return the ID of the directive that was created.
   * @throws IOException if the directive could not be added
   */
  public long addCacheDirective(
      CacheDirectiveInfo info, EnumSet<CacheFlag> flags) throws IOException {
    Preconditions.checkNotNull(info.getPath());
    Path path = new Path(getPathName(fixRelativePart(info.getPath()))).
        makeQualified(getUri(), getWorkingDirectory());
    return dfs.addCacheDirective(
        new CacheDirectiveInfo.Builder(info).
            setPath(path).
            build(),
        flags);
  }

  /**
   * @see {@link #modifyCacheDirective(CacheDirectiveInfo, EnumSet)}
   */
  public void modifyCacheDirective(CacheDirectiveInfo info) throws IOException {
    modifyCacheDirective(info, EnumSet.noneOf(CacheFlag.class));
  }

  /**
   * Modify a CacheDirective.
   * 
   * @param info Information about the directive to modify. You must set the ID
   *          to indicate which CacheDirective you want to modify.
   * @param flags {@link CacheFlag}s to use for this operation.
   * @throws IOException if the directive could not be modified
   */
  public void modifyCacheDirective(
      CacheDirectiveInfo info, EnumSet<CacheFlag> flags) throws IOException {
    if (info.getPath() != null) {
      info = new CacheDirectiveInfo.Builder(info).
          setPath(new Path(getPathName(fixRelativePart(info.getPath()))).
              makeQualified(getUri(), getWorkingDirectory())).build();
    }
    dfs.modifyCacheDirective(info, flags);
  }

  /**
   * Remove a CacheDirectiveInfo.
   * 
   * @param id identifier of the CacheDirectiveInfo to remove
   * @throws IOException if the directive could not be removed
   */
  public void removeCacheDirective(long id)
      throws IOException {
    dfs.removeCacheDirective(id);
  }
  
  /**
   * List cache directives.  Incrementally fetches results from the server.
   * 
   * @param filter Filter parameters to use when listing the directives, null to
   *               list all directives visible to us.
   * @return A RemoteIterator which returns CacheDirectiveInfo objects.
   */
  public RemoteIterator<CacheDirectiveEntry> listCacheDirectives(
      CacheDirectiveInfo filter) throws IOException {
    if (filter == null) {
      filter = new CacheDirectiveInfo.Builder().build();
    }
    if (filter.getPath() != null) {
      filter = new CacheDirectiveInfo.Builder(filter).
          setPath(new Path(getPathName(fixRelativePart(filter.getPath())))).
          build();
    }
    final RemoteIterator<CacheDirectiveEntry> iter =
        dfs.listCacheDirectives(filter);
    return new RemoteIterator<CacheDirectiveEntry>() {
      @Override
      public boolean hasNext() throws IOException {
        return iter.hasNext();
      }

      @Override
      public CacheDirectiveEntry next() throws IOException {
        // Although the paths we get back from the NameNode should always be
        // absolute, we call makeQualified to add the scheme and authority of
        // this DistributedFilesystem.
        CacheDirectiveEntry desc = iter.next();
        CacheDirectiveInfo info = desc.getInfo();
        Path p = info.getPath().makeQualified(getUri(), getWorkingDirectory());
        return new CacheDirectiveEntry(
            new CacheDirectiveInfo.Builder(info).setPath(p).build(),
            desc.getStats());
      }
    };
  }

  /**
   * Add a cache pool.
   *
   * @param info
   *          The request to add a cache pool.
   * @throws IOException 
   *          If the request could not be completed.
   */
  public void addCachePool(CachePoolInfo info) throws IOException {
    CachePoolInfo.validate(info);
    dfs.addCachePool(info);
  }

  /**
   * Modify an existing cache pool.
   *
   * @param info
   *          The request to modify a cache pool.
   * @throws IOException 
   *          If the request could not be completed.
   */
  public void modifyCachePool(CachePoolInfo info) throws IOException {
    CachePoolInfo.validate(info);
    dfs.modifyCachePool(info);
  }
    
  /**
   * Remove a cache pool.
   *
   * @param poolName
   *          Name of the cache pool to remove.
   * @throws IOException 
   *          if the cache pool did not exist, or could not be removed.
   */
  public void removeCachePool(String poolName) throws IOException {
    CachePoolInfo.validateName(poolName);
    dfs.removeCachePool(poolName);
  }

  /**
   * List all cache pools.
   *
   * @return A remote iterator from which you can get CachePoolEntry objects.
   *          Requests will be made as needed.
   * @throws IOException
   *          If there was an error listing cache pools.
   */
  public RemoteIterator<CachePoolEntry> listCachePools() throws IOException {
    return dfs.listCachePools();
  }
>>>>>>> fbf12270
}<|MERGE_RESOLUTION|>--- conflicted
+++ resolved
@@ -31,10 +31,7 @@
 import org.apache.hadoop.conf.Configuration;
 import org.apache.hadoop.fs.BlockLocation;
 import org.apache.hadoop.fs.BlockStorageLocation;
-<<<<<<< HEAD
-=======
 import org.apache.hadoop.fs.CacheFlag;
->>>>>>> fbf12270
 import org.apache.hadoop.fs.ContentSummary;
 import org.apache.hadoop.fs.CreateFlag;
 import org.apache.hadoop.fs.FSDataInputStream;
@@ -61,12 +58,9 @@
 import org.apache.hadoop.hdfs.client.HdfsAdmin;
 import org.apache.hadoop.hdfs.client.HdfsDataInputStream;
 import org.apache.hadoop.hdfs.client.HdfsDataOutputStream;
-<<<<<<< HEAD
-=======
 import org.apache.hadoop.hdfs.protocol.CacheDirectiveEntry;
 import org.apache.hadoop.hdfs.protocol.CachePoolEntry;
 import org.apache.hadoop.hdfs.protocol.CachePoolInfo;
->>>>>>> fbf12270
 import org.apache.hadoop.hdfs.protocol.DatanodeInfo;
 import org.apache.hadoop.hdfs.protocol.DirectoryListing;
 import org.apache.hadoop.hdfs.protocol.ExtendedBlock;
@@ -76,10 +70,7 @@
 import org.apache.hadoop.hdfs.protocol.HdfsFileStatus;
 import org.apache.hadoop.hdfs.protocol.HdfsLocatedFileStatus;
 import org.apache.hadoop.hdfs.protocol.LocatedBlock;
-<<<<<<< HEAD
-=======
 import org.apache.hadoop.hdfs.protocol.CacheDirectiveInfo;
->>>>>>> fbf12270
 import org.apache.hadoop.hdfs.protocol.SnapshotDiffReport;
 import org.apache.hadoop.hdfs.protocol.SnapshottableDirectoryStatus;
 import org.apache.hadoop.hdfs.security.token.block.InvalidBlockTokenException;
@@ -93,10 +84,7 @@
 import org.apache.hadoop.util.Progressable;
 
 import com.google.common.annotations.VisibleForTesting;
-<<<<<<< HEAD
-=======
 import com.google.common.base.Preconditions;
->>>>>>> fbf12270
 
 
 /****************************************************************
@@ -879,26 +867,6 @@
     return dfs;
   }        
   
-<<<<<<< HEAD
-  /** @deprecated Use {@link org.apache.hadoop.fs.FsStatus} instead */
-  @InterfaceAudience.Private
-  @Deprecated
-  public static class DiskStatus extends FsStatus {
-    public DiskStatus(FsStatus stats) {
-      super(stats.getCapacity(), stats.getUsed(), stats.getRemaining());
-    }
-
-    public DiskStatus(long capacity, long dfsUsed, long remaining) {
-      super(capacity, dfsUsed, remaining);
-    }
-
-    public long getDfsUsed() {
-      return super.getUsed();
-    }
-  }
-  
-=======
->>>>>>> fbf12270
   @Override
   public FsStatus getStatus(Path p) throws IOException {
     statistics.incrementReadOps(1);
@@ -1169,7 +1137,6 @@
       Path targetQual = FSLinkResolver.qualifySymlinkTarget(this.getUri(),
           status.getPath(), status.getSymlink());
       status.setSymlink(targetQual);
-<<<<<<< HEAD
     }
     return status;
   }
@@ -1194,31 +1161,6 @@
       public Path next(final FileSystem fs, final Path p)
         throws IOException, UnresolvedLinkException {
         return fs.getLinkTarget(p);
-=======
-    }
-    return status;
-  }
-
-  @Override
-  public Path getLinkTarget(final Path f) throws AccessControlException,
-      FileNotFoundException, UnsupportedFileSystemException, IOException {
-    statistics.incrementReadOps(1);
-    final Path absF = fixRelativePart(f);
-    return new FileSystemLinkResolver<Path>() {
-      @Override
-      public Path doCall(final Path p) throws IOException,
-          UnresolvedLinkException {
-        HdfsFileStatus fi = dfs.getFileLinkInfo(getPathName(p));
-        if (fi != null) {
-          return fi.makeQualified(getUri(), p).getSymlink();
-        } else {
-          throw new FileNotFoundException("File does not exist: " + p);
-        }
-      }
-      @Override
-      public Path next(final FileSystem fs, final Path p)
-        throws IOException, UnresolvedLinkException {
-        return fs.getLinkTarget(p);
       }
     }.resolve(this, absF);
   }
@@ -1248,44 +1190,11 @@
       public FileChecksum next(final FileSystem fs, final Path p)
           throws IOException {
         return fs.getFileChecksum(p);
->>>>>>> fbf12270
-      }
-    }.resolve(this, absF);
-  }
-
-  @Override
-<<<<<<< HEAD
-  protected Path resolveLink(Path f) throws IOException {
-    statistics.incrementReadOps(1);
-    String target = dfs.getLinkTarget(getPathName(fixRelativePart(f)));
-    if (target == null) {
-      throw new FileNotFoundException("File does not exist: " + f.toString());
-    }
-    return new Path(target);
-  }
-
-  @Override
-  public FileChecksum getFileChecksum(Path f) throws IOException {
-    statistics.incrementReadOps(1);
-    Path absF = fixRelativePart(f);
-    return new FileSystemLinkResolver<FileChecksum>() {
-      @Override
-      public FileChecksum doCall(final Path p)
-          throws IOException, UnresolvedLinkException {
-        return dfs.getFileChecksum(getPathName(p));
-      }
-
-      @Override
-      public FileChecksum next(final FileSystem fs, final Path p)
-          throws IOException {
-        return fs.getFileChecksum(p);
-      }
-    }.resolve(this, absF);
-  }
-
-  @Override
-=======
->>>>>>> fbf12270
+      }
+    }.resolve(this, absF);
+  }
+
+  @Override
   public void setPermission(Path p, final FsPermission permission
       ) throws IOException {
     statistics.incrementWriteOps(1);
@@ -1676,9 +1585,6 @@
       }
     }.resolve(this, absF);
   }
-<<<<<<< HEAD
-  
-=======
 
   /**
    * @see {@link #addCacheDirective(CacheDirectiveInfo, EnumSet)}
@@ -1833,5 +1739,4 @@
   public RemoteIterator<CachePoolEntry> listCachePools() throws IOException {
     return dfs.listCachePools();
   }
->>>>>>> fbf12270
 }